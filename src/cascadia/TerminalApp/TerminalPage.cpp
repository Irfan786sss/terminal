--- conflicted
+++ resolved
@@ -2121,88 +2121,6 @@
         }
     }
 
-    // <<<<<<< HEAD
-    // =======
-    //     winrt::fire_and_forget TerminalPage::_asyncSplitPaneActiveTab(const SplitDirection splitDirection,
-    //                                                                   const float splitSize,
-    //                                                                   PreparedContent preppedContent)
-    //     {
-    //         // _GetFocusedTabImpl requires us to be on the UI thread
-    //         co_await wil::resume_foreground(Dispatcher(), CoreDispatcherPriority::Normal);
-    //         auto focusedTab{ _GetFocusedTabImpl() };
-
-    //         // Clever hack for a crash in startup, with multiple sub-commands. Say
-    //         // you have the following commandline:
-    //         //
-    //         //   wtd nt -p "elevated cmd" ; sp -p "elevated cmd" ; sp -p "Command Prompt"
-    //         //
-    //         // Where "elevated cmd" is an elevated profile.
-    //         //
-    //         // In that scenario, we won't dump off the commandline immediately to an
-    //         // elevated window, because it's got the final unelevated split in it.
-    //         // However, when we get to that command, there won't be a tab yet. So
-    //         // we'd crash right about here.
-    //         //
-    //         // Instead, let's just promote this first split to be a tab instead.
-    //         // Crash avoided, and we don't need to worry about inserting a new-tab
-    //         // command in at the start.
-    //         if (!focusedTab)
-    //         {
-    //             if (_tabs.Size() == 0)
-    //             {
-    //                 _createNewTabFromContent(preppedContent);
-    //             }
-    //             else
-    //             {
-    //                 // The focused tab isn't a terminal tab
-    //                 co_return;
-    //             }
-    //         }
-    //         else
-    //         {
-    //             _asyncSplitPaneOnTab(focusedTab, splitDirection, splitSize, preppedContent);
-    //         }
-    //     }
-    //     winrt::fire_and_forget TerminalPage::_asyncSplitPaneOnTab(winrt::com_ptr<TerminalTab> tab,
-    //                                                               const SplitDirection splitDirection,
-    //                                                               const float splitSize,
-    //                                                               PreparedContent preppedContent)
-    //     {
-    //         // calculate split type
-    //         const auto contentWidth = ::base::saturated_cast<float>(_tabContent.ActualWidth());
-    //         const auto contentHeight = ::base::saturated_cast<float>(_tabContent.ActualHeight());
-    //         const winrt::Windows::Foundation::Size availableSpace{ contentWidth, contentHeight };
-
-    //         const auto realSplitType = tab->PreCalculateCanSplit(splitDirection, splitSize, availableSpace);
-    //         if (!realSplitType)
-    //         {
-    //             co_return;
-    //         }
-
-    //         // unzoom
-    //         _UnZoomIfNeeded();
-
-    //         co_await winrt::resume_background();
-
-    //         auto content = co_await preppedContent.initContentProc;
-
-    //         co_await wil::resume_foreground(Dispatcher(), CoreDispatcherPriority::High);
-
-    //         auto pane = _makePaneFromContent(content, preppedContent.controlSettings, preppedContent.profile);
-
-    //         tab->SplitPane(*realSplitType, splitSize, pane);
-
-    //         // Manually focus the new pane, if we've already initialized
-    //         if (_startupState == StartupState::Initialized)
-    //         {
-    //             if (const auto control = _GetActiveControl())
-    //             {
-    //                 control.Focus(FocusState::Programmatic);
-    //             }
-    //         }
-    //     }
-
-    // >>>>>>> 1f2bb760e (Pane officially opened via the serialized actions, via across the process boundary)
     // Method Description:
     // - Switches the split orientation of the currently focused pane.
     // Arguments:
@@ -2759,129 +2677,6 @@
         }
     }
 
-    // <<<<<<< HEAD
-    // =======
-    //     static wil::unique_process_information _createHostClassProcess(const winrt::guid& g)
-    //     {
-    //         auto guidStr{ ::Microsoft::Console::Utils::GuidToString(g) };
-
-    //         // Create an event that the content process will use to signal it is
-    //         // ready to go. We won't need the event after this function, so the
-    //         // unique_event will clean up our handle when we leave this scope. The
-    //         // ContentProcess is responsible for cleaning up its own handle.
-    //         wil::unique_event ev{ CreateEvent(nullptr, true, false, nullptr /*L"contentProcessStarted"*/) };
-    //         // Make sure to mark this handle as inheritable! Even with
-    //         // bInheritHandles=true, this is only inherited when it's explicitly
-    //         // allowed to be.
-    //         SetHandleInformation(ev.get(), HANDLE_FLAG_INHERIT, 1);
-
-    //         // god bless, fmt::format will format a HANDLE like `0xa80`
-    //         std::wstring commandline{
-    //             fmt::format(L"WindowsTerminal.exe --content {} --signal {}", guidStr, ev.get())
-    //         };
-
-    //         STARTUPINFO siOne{ 0 };
-    //         siOne.cb = sizeof(STARTUPINFOW);
-    //         wil::unique_process_information piOne;
-    //         auto succeeded = CreateProcessW(
-    //             nullptr,
-    //             commandline.data(),
-    //             nullptr, // lpProcessAttributes
-    //             nullptr, // lpThreadAttributes
-    //             true, // bInheritHandles
-    //             CREATE_UNICODE_ENVIRONMENT, // dwCreationFlags
-    //             nullptr, // lpEnvironment
-    //             nullptr, // startingDirectory
-    //             &siOne, // lpStartupInfo
-    //             &piOne // lpProcessInformation
-    //         );
-    //         THROW_IF_WIN32_BOOL_FALSE(succeeded);
-
-    //         // Wait for the child process to signal that they're ready.
-    //         WaitForSingleObject(ev.get(), INFINITE);
-
-    //         return std::move(piOne);
-    //     }
-
-    //     PreparedContent TerminalPage::_prepareContentProc(const NewTerminalArgs& newTerminalArgs,
-    //                                                       const bool duplicate)
-    //     {
-    //         PreparedContent preppedContent;
-    //         _evaluateSettings(newTerminalArgs, duplicate, preppedContent.controlSettings, preppedContent.profile);
-    //         preppedContent.initContentProc = (newTerminalArgs && newTerminalArgs.ContentGuid() != winrt::guid{}) ?
-    //                                              _AttachToContentProcess(newTerminalArgs.ContentGuid()) :
-    //                                              _CreateNewContentProcess(preppedContent.profile, preppedContent.controlSettings);
-    //         return preppedContent;
-    //     }
-
-    //     Windows::Foundation::IAsyncOperation<ContentProcess> TerminalPage::_CreateNewContentProcess(Profile profile,
-    //                                                                                                 TerminalSettingsCreateResult settings)
-    //     {
-    //         co_await winrt::resume_background();
-    //         winrt::guid contentGuid{ ::Microsoft::Console::Utils::CreateGuid() };
-    //         // Spawn a wt.exe, with the guid on the commandline
-    //         auto piContentProcess{ _createHostClassProcess(contentGuid) };
-
-    //         // DebugBreak();
-
-    //         // THIS MUST TAKE PLACE AFTER _createHostClassProcess.
-    //         // * If we're creating a new OOP control, _createHostClassProcess will
-    //         //   spawn the process that will actually host the ContentProcess
-    //         //   object.
-    //         // * If we're attaching, then that process already exists.
-    //         ContentProcess content{ nullptr };
-    //         try
-    //         {
-    //             content = create_instance<ContentProcess>(contentGuid, CLSCTX_LOCAL_SERVER);
-    //         }
-    //         catch (winrt::hresult_error hr)
-    //         {
-    //             co_return nullptr;
-    //         }
-
-    //         if (content == nullptr)
-    //         {
-    //             co_return nullptr;
-    //         }
-
-    //         TerminalConnection::ConnectionInformation connectInfo{ _CreateConnectionInfoFromSettings(profile, settings.DefaultSettings()) };
-
-    //         // Init the content proc with the focused/unfocused pair
-    //         if (!content.Initialize(settings.DefaultSettings(), settings.UnfocusedSettings(), connectInfo))
-    //         {
-    //             co_return nullptr;
-    //         }
-
-    //         co_return content;
-    //     }
-
-    //     Windows::Foundation::IAsyncOperation<ContentProcess> TerminalPage::_AttachToContentProcess(const winrt::guid contentGuid)
-    //     {
-    //         ContentProcess content{ nullptr };
-    //         try
-    //         {
-    //             content = create_instance<ContentProcess>(contentGuid, CLSCTX_LOCAL_SERVER);
-    //         }
-    //         catch (winrt::hresult_error hr)
-    //         {
-    //         }
-    //         co_return content;
-    //     }
-
-    //     // INVARIANT: Must be called on UI thread!
-    //     std::shared_ptr<Pane> TerminalPage::_makePaneFromContent(ContentProcess content,
-    //                                                              TerminalSettingsCreateResult controlSettings,
-    //                                                              Profile profile)
-    //     {
-    //         // Create the XAML control that will be attached to the content process.
-    //         // We're not passing in a connection, because the contentGuid will be used instead
-    //         const auto control = _InitControl(controlSettings, content.Guid());
-    //         _RegisterTerminalEvents(control);
-
-    //         return std::make_shared<Pane>(profile, control);
-    //     }
-
-    // >>>>>>> 1f2bb760e (Pane officially opened via the serialized actions, via across the process boundary)
     TermControl TerminalPage::_InitControl(const TerminalSettingsCreateResult& settings, const ITerminalConnection& connection)
     {
         // Do any initialization that needs to apply to _every_ TermControl we
@@ -4616,7 +4411,6 @@
             }
         }
     }
-<<<<<<< HEAD
 
     void TerminalPage::_onTabDragStarting(winrt::Microsoft::UI::Xaml::Controls::TabView sender,
                                           winrt::Microsoft::UI::Xaml::Controls::TabViewTabDragStartingEventArgs e)
@@ -4683,6 +4477,4 @@
         }
     }
 
-=======
->>>>>>> 0ce6309c
 }