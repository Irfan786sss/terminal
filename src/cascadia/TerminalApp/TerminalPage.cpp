--- conflicted
+++ resolved
@@ -1613,12 +1613,10 @@
 
         term.ShowWindowChanged({ get_weak(), &TerminalPage::_ShowWindowChangedHandler });
 
-<<<<<<< HEAD
         term.MenuChanged({ get_weak(), &TerminalPage::_ControlMenuChangedHandler });
-=======
+
         term.ContextMenu().Opening({ this, &TerminalPage::_ContextMenuOpened });
         term.SelectionContextMenu().Opening({ this, &TerminalPage::_SelectionMenuOpened });
->>>>>>> e1079d8f
     }
 
     // Method Description:
@@ -4313,7 +4311,6 @@
         _updateThemeColors();
     }
 
-<<<<<<< HEAD
     winrt::fire_and_forget TerminalPage::_ControlMenuChangedHandler(const IInspectable /*sender*/,
                                                                     const MenuChangedEventArgs args)
     {
@@ -4381,7 +4378,8 @@
         const til::size windowDimensions{ til::math::rounding, ActualWidth(), ActualHeight() };
 
         sxnUi.Anchor(realCursorPos.to_winrt_point(), windowDimensions.to_winrt_size(), characterSize.Height);
-=======
+    }
+
     void TerminalPage::_ContextMenuOpened(const IInspectable& sender,
                                           const IInspectable& /*args*/)
     {
@@ -4476,7 +4474,6 @@
                 page->IdentifyWindow();
             }
         }
->>>>>>> e1079d8f
     }
 
 }