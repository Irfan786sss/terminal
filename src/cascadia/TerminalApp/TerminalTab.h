// Copyright (c) Microsoft Corporation.
// Licensed under the MIT license.

#pragma once
#include "Pane.h"
#include "ColorPickupFlyout.h"
#include "TabBase.h"
#include "TerminalTab.g.h"

static constexpr double HeaderRenameBoxWidthDefault{ 165 };
static constexpr double HeaderRenameBoxWidthTitleLength{ std::numeric_limits<double>::infinity() };

// fwdecl unittest classes
namespace TerminalAppLocalTests
{
    class TabTests;
};

namespace winrt::TerminalApp::implementation
{
    struct TerminalTab : TerminalTabT<TerminalTab, TabBase>
    {
    public:
<<<<<<< HEAD
        TerminalTab(const winrt::Microsoft::Terminal::Settings::Model::Profile& profile,
                    const winrt::Windows::UI::Xaml::Controls::UserControl& control);
=======
>>>>>>> ce6a9c57
        TerminalTab(std::shared_ptr<Pane> rootPane);

        // Called after construction to perform the necessary setup, which relies on weak_ptr
        void Initialize();

        winrt::Microsoft::Terminal::Control::TermControl GetActiveTerminalControl() const;
        winrt::Microsoft::Terminal::Settings::Model::Profile GetFocusedProfile() const noexcept;

        void Focus(winrt::Windows::UI::Xaml::FocusState focusState) override;

        winrt::fire_and_forget Scroll(const int delta);

        std::shared_ptr<Pane> DetachRoot();
        std::shared_ptr<Pane> DetachPane();
        void AttachPane(std::shared_ptr<Pane> pane);

        void SplitPane(winrt::Microsoft::Terminal::Settings::Model::SplitDirection splitType,
                       const float splitSize,
<<<<<<< HEAD
                       const winrt::Microsoft::Terminal::Settings::Model::Profile& profile,
                       const winrt::Windows::UI::Xaml::Controls::UserControl& control);
=======
                       std::shared_ptr<Pane> newPane);
>>>>>>> ce6a9c57

        void ToggleSplitOrientation();
        winrt::fire_and_forget UpdateIcon(const winrt::hstring iconPath);
        winrt::fire_and_forget HideIcon(const bool hide);

        winrt::fire_and_forget ShowBellIndicator(const bool show);
        winrt::fire_and_forget ActivateBellIndicatorTimer();

        float CalcSnappedDimension(const bool widthOrHeight, const float dimension) const;
        winrt::Microsoft::Terminal::Settings::Model::SplitDirection PreCalculateAutoSplit(winrt::Windows::Foundation::Size rootSize) const;
        bool PreCalculateCanSplit(winrt::Microsoft::Terminal::Settings::Model::SplitDirection splitType,
                                  const float splitSize,
                                  winrt::Windows::Foundation::Size availableSpace) const;

        void ResizeContent(const winrt::Windows::Foundation::Size& newSize);
        void ResizePane(const winrt::Microsoft::Terminal::Settings::Model::ResizeDirection& direction);
        bool NavigateFocus(const winrt::Microsoft::Terminal::Settings::Model::FocusDirection& direction);
        bool SwapPane(const winrt::Microsoft::Terminal::Settings::Model::FocusDirection& direction);
        bool FocusPane(const uint32_t id);

        void UpdateSettings();
        winrt::fire_and_forget UpdateTitle();

        void Shutdown() override;
        void ClosePane();

        void SetTabText(winrt::hstring title);
        winrt::hstring GetTabText() const;
        void ResetTabText();
        void ActivateTabRenamer();

        std::optional<winrt::Windows::UI::Color> GetTabColor();

        void SetRuntimeTabColor(const winrt::Windows::UI::Color& color);
        void ResetRuntimeTabColor();
        void ActivateColorPicker();

        void UpdateZoom(std::shared_ptr<Pane> newFocus);
        void ToggleZoom();
        bool IsZoomed();
        void EnterZoom();
        void ExitZoom();

        std::vector<Microsoft::Terminal::Settings::Model::ActionAndArgs> BuildStartupActions() const;

        int GetLeafPaneCount() const noexcept;

        void TogglePaneReadOnly();
        std::shared_ptr<Pane> GetActivePane() const;
        winrt::TerminalApp::TaskbarState GetCombinedTaskbarState() const;

        std::shared_ptr<Pane> GetRootPane() const { return _rootPane; }

        winrt::TerminalApp::TerminalTabStatus TabStatus()
        {
            return _tabStatus;
        }

        DECLARE_EVENT(ActivePaneChanged, _ActivePaneChangedHandlers, winrt::delegate<>);
        DECLARE_EVENT(ColorSelected, _colorSelected, winrt::delegate<winrt::Windows::UI::Color>);
        DECLARE_EVENT(ColorCleared, _colorCleared, winrt::delegate<>);
        DECLARE_EVENT(TabRaiseVisualBell, _TabRaiseVisualBellHandlers, winrt::delegate<>);
        DECLARE_EVENT(DuplicateRequested, _DuplicateRequestedHandlers, winrt::delegate<>);
        DECLARE_EVENT(SplitTabRequested, _SplitTabRequestedHandlers, winrt::delegate<>);
        DECLARE_EVENT(ExportTabRequested, _ExportTabRequestedHandlers, winrt::delegate<>);
        TYPED_EVENT(TaskbarProgressChanged, IInspectable, IInspectable);

    private:
        std::shared_ptr<Pane> _rootPane{ nullptr };
        std::shared_ptr<Pane> _activePane{ nullptr };
        std::shared_ptr<Pane> _zoomedPane{ nullptr };

        winrt::hstring _lastIconPath{};
        winrt::TerminalApp::ColorPickupFlyout _tabColorPickup{};
        std::optional<winrt::Windows::UI::Color> _themeTabColor{};
        std::optional<winrt::Windows::UI::Color> _runtimeTabColor{};
        winrt::TerminalApp::TabHeaderControl _headerControl{};
        winrt::TerminalApp::TerminalTabStatus _tabStatus{};

        struct ControlEventTokens
        {
            winrt::event_token titleToken;
            winrt::event_token fontToken;
            winrt::event_token colorToken;
            winrt::event_token taskbarToken;
            winrt::event_token readOnlyToken;
            winrt::event_token focusToken;
        };
        std::unordered_map<uint32_t, ControlEventTokens> _controlEvents;

        winrt::event_token _rootClosedToken{};

        std::vector<uint32_t> _mruPanes;
        uint32_t _nextPaneId{ 0 };

        bool _receivedKeyDown{ false };
        bool _iconHidden{ false };
        bool _changingActivePane{ false };

        winrt::hstring _runtimeTabText{};
        bool _inRename{ false };
        winrt::Windows::UI::Xaml::Controls::TextBox::LayoutUpdated_revoker _tabRenameBoxLayoutUpdatedRevoker;

        winrt::TerminalApp::ShortcutActionDispatch _dispatch;

        void _Setup();

        std::optional<Windows::UI::Xaml::DispatcherTimer> _bellIndicatorTimer;
        void _BellIndicatorTimerTick(Windows::Foundation::IInspectable const& sender, Windows::Foundation::IInspectable const& e);

        void _MakeTabViewItem() override;

        winrt::fire_and_forget _UpdateHeaderControlMaxWidth();

        void _CreateContextMenu() override;
        virtual winrt::hstring _CreateToolTipTitle() override;

        void _RefreshVisualState();

        void _DetachEventHandlersFromControl(const uint32_t paneId, const winrt::Microsoft::Terminal::Control::TermControl& control);
        void _AttachEventHandlersToControl(const uint32_t paneId, const winrt::Microsoft::Terminal::Control::TermControl& control);
        void _AttachEventHandlersToPane(std::shared_ptr<Pane> pane);

        void _UpdateActivePane(std::shared_ptr<Pane> pane);

        winrt::hstring _GetActiveTitle() const;

        void _RecalculateAndApplyTabColor();
        void _ApplyTabColor(const winrt::Windows::UI::Color& color);
        void _ClearTabBackgroundColor();

        void _RecalculateAndApplyReadOnly();

        void _UpdateProgressState();

        void _DuplicateTab();

        friend class ::TerminalAppLocalTests::TabTests;
    };
}
<|MERGE_RESOLUTION|>--- conflicted
+++ resolved
@@ -1,192 +1,182 @@
-// Copyright (c) Microsoft Corporation.
-// Licensed under the MIT license.
-
-#pragma once
-#include "Pane.h"
-#include "ColorPickupFlyout.h"
-#include "TabBase.h"
-#include "TerminalTab.g.h"
-
-static constexpr double HeaderRenameBoxWidthDefault{ 165 };
-static constexpr double HeaderRenameBoxWidthTitleLength{ std::numeric_limits<double>::infinity() };
-
-// fwdecl unittest classes
-namespace TerminalAppLocalTests
-{
-    class TabTests;
-};
-
-namespace winrt::TerminalApp::implementation
-{
-    struct TerminalTab : TerminalTabT<TerminalTab, TabBase>
-    {
-    public:
-<<<<<<< HEAD
-        TerminalTab(const winrt::Microsoft::Terminal::Settings::Model::Profile& profile,
-                    const winrt::Windows::UI::Xaml::Controls::UserControl& control);
-=======
->>>>>>> ce6a9c57
-        TerminalTab(std::shared_ptr<Pane> rootPane);
-
-        // Called after construction to perform the necessary setup, which relies on weak_ptr
-        void Initialize();
-
-        winrt::Microsoft::Terminal::Control::TermControl GetActiveTerminalControl() const;
-        winrt::Microsoft::Terminal::Settings::Model::Profile GetFocusedProfile() const noexcept;
-
-        void Focus(winrt::Windows::UI::Xaml::FocusState focusState) override;
-
-        winrt::fire_and_forget Scroll(const int delta);
-
-        std::shared_ptr<Pane> DetachRoot();
-        std::shared_ptr<Pane> DetachPane();
-        void AttachPane(std::shared_ptr<Pane> pane);
-
-        void SplitPane(winrt::Microsoft::Terminal::Settings::Model::SplitDirection splitType,
-                       const float splitSize,
-<<<<<<< HEAD
-                       const winrt::Microsoft::Terminal::Settings::Model::Profile& profile,
-                       const winrt::Windows::UI::Xaml::Controls::UserControl& control);
-=======
-                       std::shared_ptr<Pane> newPane);
->>>>>>> ce6a9c57
-
-        void ToggleSplitOrientation();
-        winrt::fire_and_forget UpdateIcon(const winrt::hstring iconPath);
-        winrt::fire_and_forget HideIcon(const bool hide);
-
-        winrt::fire_and_forget ShowBellIndicator(const bool show);
-        winrt::fire_and_forget ActivateBellIndicatorTimer();
-
-        float CalcSnappedDimension(const bool widthOrHeight, const float dimension) const;
-        winrt::Microsoft::Terminal::Settings::Model::SplitDirection PreCalculateAutoSplit(winrt::Windows::Foundation::Size rootSize) const;
-        bool PreCalculateCanSplit(winrt::Microsoft::Terminal::Settings::Model::SplitDirection splitType,
-                                  const float splitSize,
-                                  winrt::Windows::Foundation::Size availableSpace) const;
-
-        void ResizeContent(const winrt::Windows::Foundation::Size& newSize);
-        void ResizePane(const winrt::Microsoft::Terminal::Settings::Model::ResizeDirection& direction);
-        bool NavigateFocus(const winrt::Microsoft::Terminal::Settings::Model::FocusDirection& direction);
-        bool SwapPane(const winrt::Microsoft::Terminal::Settings::Model::FocusDirection& direction);
-        bool FocusPane(const uint32_t id);
-
-        void UpdateSettings();
-        winrt::fire_and_forget UpdateTitle();
-
-        void Shutdown() override;
-        void ClosePane();
-
-        void SetTabText(winrt::hstring title);
-        winrt::hstring GetTabText() const;
-        void ResetTabText();
-        void ActivateTabRenamer();
-
-        std::optional<winrt::Windows::UI::Color> GetTabColor();
-
-        void SetRuntimeTabColor(const winrt::Windows::UI::Color& color);
-        void ResetRuntimeTabColor();
-        void ActivateColorPicker();
-
-        void UpdateZoom(std::shared_ptr<Pane> newFocus);
-        void ToggleZoom();
-        bool IsZoomed();
-        void EnterZoom();
-        void ExitZoom();
-
-        std::vector<Microsoft::Terminal::Settings::Model::ActionAndArgs> BuildStartupActions() const;
-
-        int GetLeafPaneCount() const noexcept;
-
-        void TogglePaneReadOnly();
-        std::shared_ptr<Pane> GetActivePane() const;
-        winrt::TerminalApp::TaskbarState GetCombinedTaskbarState() const;
-
-        std::shared_ptr<Pane> GetRootPane() const { return _rootPane; }
-
-        winrt::TerminalApp::TerminalTabStatus TabStatus()
-        {
-            return _tabStatus;
-        }
-
-        DECLARE_EVENT(ActivePaneChanged, _ActivePaneChangedHandlers, winrt::delegate<>);
-        DECLARE_EVENT(ColorSelected, _colorSelected, winrt::delegate<winrt::Windows::UI::Color>);
-        DECLARE_EVENT(ColorCleared, _colorCleared, winrt::delegate<>);
-        DECLARE_EVENT(TabRaiseVisualBell, _TabRaiseVisualBellHandlers, winrt::delegate<>);
-        DECLARE_EVENT(DuplicateRequested, _DuplicateRequestedHandlers, winrt::delegate<>);
-        DECLARE_EVENT(SplitTabRequested, _SplitTabRequestedHandlers, winrt::delegate<>);
-        DECLARE_EVENT(ExportTabRequested, _ExportTabRequestedHandlers, winrt::delegate<>);
-        TYPED_EVENT(TaskbarProgressChanged, IInspectable, IInspectable);
-
-    private:
-        std::shared_ptr<Pane> _rootPane{ nullptr };
-        std::shared_ptr<Pane> _activePane{ nullptr };
-        std::shared_ptr<Pane> _zoomedPane{ nullptr };
-
-        winrt::hstring _lastIconPath{};
-        winrt::TerminalApp::ColorPickupFlyout _tabColorPickup{};
-        std::optional<winrt::Windows::UI::Color> _themeTabColor{};
-        std::optional<winrt::Windows::UI::Color> _runtimeTabColor{};
-        winrt::TerminalApp::TabHeaderControl _headerControl{};
-        winrt::TerminalApp::TerminalTabStatus _tabStatus{};
-
-        struct ControlEventTokens
-        {
-            winrt::event_token titleToken;
-            winrt::event_token fontToken;
-            winrt::event_token colorToken;
-            winrt::event_token taskbarToken;
-            winrt::event_token readOnlyToken;
-            winrt::event_token focusToken;
-        };
-        std::unordered_map<uint32_t, ControlEventTokens> _controlEvents;
-
-        winrt::event_token _rootClosedToken{};
-
-        std::vector<uint32_t> _mruPanes;
-        uint32_t _nextPaneId{ 0 };
-
-        bool _receivedKeyDown{ false };
-        bool _iconHidden{ false };
-        bool _changingActivePane{ false };
-
-        winrt::hstring _runtimeTabText{};
-        bool _inRename{ false };
-        winrt::Windows::UI::Xaml::Controls::TextBox::LayoutUpdated_revoker _tabRenameBoxLayoutUpdatedRevoker;
-
-        winrt::TerminalApp::ShortcutActionDispatch _dispatch;
-
-        void _Setup();
-
-        std::optional<Windows::UI::Xaml::DispatcherTimer> _bellIndicatorTimer;
-        void _BellIndicatorTimerTick(Windows::Foundation::IInspectable const& sender, Windows::Foundation::IInspectable const& e);
-
-        void _MakeTabViewItem() override;
-
-        winrt::fire_and_forget _UpdateHeaderControlMaxWidth();
-
-        void _CreateContextMenu() override;
-        virtual winrt::hstring _CreateToolTipTitle() override;
-
-        void _RefreshVisualState();
-
-        void _DetachEventHandlersFromControl(const uint32_t paneId, const winrt::Microsoft::Terminal::Control::TermControl& control);
-        void _AttachEventHandlersToControl(const uint32_t paneId, const winrt::Microsoft::Terminal::Control::TermControl& control);
-        void _AttachEventHandlersToPane(std::shared_ptr<Pane> pane);
-
-        void _UpdateActivePane(std::shared_ptr<Pane> pane);
-
-        winrt::hstring _GetActiveTitle() const;
-
-        void _RecalculateAndApplyTabColor();
-        void _ApplyTabColor(const winrt::Windows::UI::Color& color);
-        void _ClearTabBackgroundColor();
-
-        void _RecalculateAndApplyReadOnly();
-
-        void _UpdateProgressState();
-
-        void _DuplicateTab();
-
-        friend class ::TerminalAppLocalTests::TabTests;
-    };
-}
+// Copyright (c) Microsoft Corporation.
+// Licensed under the MIT license.
+
+#pragma once
+#include "Pane.h"
+#include "ColorPickupFlyout.h"
+#include "TabBase.h"
+#include "TerminalTab.g.h"
+
+static constexpr double HeaderRenameBoxWidthDefault{ 165 };
+static constexpr double HeaderRenameBoxWidthTitleLength{ std::numeric_limits<double>::infinity() };
+
+// fwdecl unittest classes
+namespace TerminalAppLocalTests
+{
+    class TabTests;
+};
+
+namespace winrt::TerminalApp::implementation
+{
+    struct TerminalTab : TerminalTabT<TerminalTab, TabBase>
+    {
+    public:
+        TerminalTab(std::shared_ptr<Pane> rootPane);
+
+        // Called after construction to perform the necessary setup, which relies on weak_ptr
+        void Initialize();
+
+        winrt::Microsoft::Terminal::Control::TermControl GetActiveTerminalControl() const;
+        winrt::Microsoft::Terminal::Settings::Model::Profile GetFocusedProfile() const noexcept;
+
+        void Focus(winrt::Windows::UI::Xaml::FocusState focusState) override;
+
+        winrt::fire_and_forget Scroll(const int delta);
+
+        std::shared_ptr<Pane> DetachRoot();
+        std::shared_ptr<Pane> DetachPane();
+        void AttachPane(std::shared_ptr<Pane> pane);
+
+        void SplitPane(winrt::Microsoft::Terminal::Settings::Model::SplitDirection splitType,
+                       const float splitSize,
+                       std::shared_ptr<Pane> newPane);
+
+        void ToggleSplitOrientation();
+        winrt::fire_and_forget UpdateIcon(const winrt::hstring iconPath);
+        winrt::fire_and_forget HideIcon(const bool hide);
+
+        winrt::fire_and_forget ShowBellIndicator(const bool show);
+        winrt::fire_and_forget ActivateBellIndicatorTimer();
+
+        float CalcSnappedDimension(const bool widthOrHeight, const float dimension) const;
+        winrt::Microsoft::Terminal::Settings::Model::SplitDirection PreCalculateAutoSplit(winrt::Windows::Foundation::Size rootSize) const;
+        bool PreCalculateCanSplit(winrt::Microsoft::Terminal::Settings::Model::SplitDirection splitType,
+                                  const float splitSize,
+                                  winrt::Windows::Foundation::Size availableSpace) const;
+
+        void ResizeContent(const winrt::Windows::Foundation::Size& newSize);
+        void ResizePane(const winrt::Microsoft::Terminal::Settings::Model::ResizeDirection& direction);
+        bool NavigateFocus(const winrt::Microsoft::Terminal::Settings::Model::FocusDirection& direction);
+        bool SwapPane(const winrt::Microsoft::Terminal::Settings::Model::FocusDirection& direction);
+        bool FocusPane(const uint32_t id);
+
+        void UpdateSettings();
+        winrt::fire_and_forget UpdateTitle();
+
+        void Shutdown() override;
+        void ClosePane();
+
+        void SetTabText(winrt::hstring title);
+        winrt::hstring GetTabText() const;
+        void ResetTabText();
+        void ActivateTabRenamer();
+
+        std::optional<winrt::Windows::UI::Color> GetTabColor();
+
+        void SetRuntimeTabColor(const winrt::Windows::UI::Color& color);
+        void ResetRuntimeTabColor();
+        void ActivateColorPicker();
+
+        void UpdateZoom(std::shared_ptr<Pane> newFocus);
+        void ToggleZoom();
+        bool IsZoomed();
+        void EnterZoom();
+        void ExitZoom();
+
+        std::vector<Microsoft::Terminal::Settings::Model::ActionAndArgs> BuildStartupActions() const;
+
+        int GetLeafPaneCount() const noexcept;
+
+        void TogglePaneReadOnly();
+        std::shared_ptr<Pane> GetActivePane() const;
+        winrt::TerminalApp::TaskbarState GetCombinedTaskbarState() const;
+
+        std::shared_ptr<Pane> GetRootPane() const { return _rootPane; }
+
+        winrt::TerminalApp::TerminalTabStatus TabStatus()
+        {
+            return _tabStatus;
+        }
+
+        DECLARE_EVENT(ActivePaneChanged, _ActivePaneChangedHandlers, winrt::delegate<>);
+        DECLARE_EVENT(ColorSelected, _colorSelected, winrt::delegate<winrt::Windows::UI::Color>);
+        DECLARE_EVENT(ColorCleared, _colorCleared, winrt::delegate<>);
+        DECLARE_EVENT(TabRaiseVisualBell, _TabRaiseVisualBellHandlers, winrt::delegate<>);
+        DECLARE_EVENT(DuplicateRequested, _DuplicateRequestedHandlers, winrt::delegate<>);
+        DECLARE_EVENT(SplitTabRequested, _SplitTabRequestedHandlers, winrt::delegate<>);
+        DECLARE_EVENT(ExportTabRequested, _ExportTabRequestedHandlers, winrt::delegate<>);
+        TYPED_EVENT(TaskbarProgressChanged, IInspectable, IInspectable);
+
+    private:
+        std::shared_ptr<Pane> _rootPane{ nullptr };
+        std::shared_ptr<Pane> _activePane{ nullptr };
+        std::shared_ptr<Pane> _zoomedPane{ nullptr };
+
+        winrt::hstring _lastIconPath{};
+        winrt::TerminalApp::ColorPickupFlyout _tabColorPickup{};
+        std::optional<winrt::Windows::UI::Color> _themeTabColor{};
+        std::optional<winrt::Windows::UI::Color> _runtimeTabColor{};
+        winrt::TerminalApp::TabHeaderControl _headerControl{};
+        winrt::TerminalApp::TerminalTabStatus _tabStatus{};
+
+        struct ControlEventTokens
+        {
+            winrt::event_token titleToken;
+            winrt::event_token fontToken;
+            winrt::event_token colorToken;
+            winrt::event_token taskbarToken;
+            winrt::event_token readOnlyToken;
+            winrt::event_token focusToken;
+        };
+        std::unordered_map<uint32_t, ControlEventTokens> _controlEvents;
+
+        winrt::event_token _rootClosedToken{};
+
+        std::vector<uint32_t> _mruPanes;
+        uint32_t _nextPaneId{ 0 };
+
+        bool _receivedKeyDown{ false };
+        bool _iconHidden{ false };
+        bool _changingActivePane{ false };
+
+        winrt::hstring _runtimeTabText{};
+        bool _inRename{ false };
+        winrt::Windows::UI::Xaml::Controls::TextBox::LayoutUpdated_revoker _tabRenameBoxLayoutUpdatedRevoker;
+
+        winrt::TerminalApp::ShortcutActionDispatch _dispatch;
+
+        void _Setup();
+
+        std::optional<Windows::UI::Xaml::DispatcherTimer> _bellIndicatorTimer;
+        void _BellIndicatorTimerTick(Windows::Foundation::IInspectable const& sender, Windows::Foundation::IInspectable const& e);
+
+        void _MakeTabViewItem() override;
+
+        winrt::fire_and_forget _UpdateHeaderControlMaxWidth();
+
+        void _CreateContextMenu() override;
+        virtual winrt::hstring _CreateToolTipTitle() override;
+
+        void _RefreshVisualState();
+
+        void _DetachEventHandlersFromControl(const uint32_t paneId, const winrt::Microsoft::Terminal::Control::TermControl& control);
+        void _AttachEventHandlersToControl(const uint32_t paneId, const winrt::Microsoft::Terminal::Control::TermControl& control);
+        void _AttachEventHandlersToPane(std::shared_ptr<Pane> pane);
+
+        void _UpdateActivePane(std::shared_ptr<Pane> pane);
+
+        winrt::hstring _GetActiveTitle() const;
+
+        void _RecalculateAndApplyTabColor();
+        void _ApplyTabColor(const winrt::Windows::UI::Color& color);
+        void _ClearTabBackgroundColor();
+
+        void _RecalculateAndApplyReadOnly();
+
+        void _UpdateProgressState();
+
+        void _DuplicateTab();
+
+        friend class ::TerminalAppLocalTests::TabTests;
+    };
+}