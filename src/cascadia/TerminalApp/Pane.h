--- conflicted
+++ resolved
@@ -1,416 +1,410 @@
-// Copyright (c) Microsoft Corporation.
-// Licensed under the MIT license.
-//
-// Module Name:
-// - Pane.h
-//
-// Abstract:
-// - Panes are an abstraction by which the terminal can display multiple terminal
-//   instances simultaneously in a single terminal window. While tabs allow for
-//   a single terminal window to have many terminal sessions running
-//   simultaneously within a single window, only one tab can be visible at a
-//   time. Panes, on the other hand, allow a user to have many different
-//   terminal sessions visible to the user within the context of a single window
-//   at the same time. This can enable greater productivity from the user, as
-//   they can see the output of one terminal window while working in another.
-// - See doc/cascadia/Panes.md for a detailed description.
-//
-// Author:
-// - Mike Griese (zadjii-msft) 16-May-2019
-
-#pragma once
-
-#include "TaskbarState.h"
-
-// fwdecl unittest classes
-namespace TerminalAppLocalTests
-{
-    class TabTests;
-};
-
-namespace winrt::TerminalApp::implementation
-{
-    struct TerminalTab;
-}
-
-enum class Borders : int
-{
-    None = 0x0,
-    Top = 0x1,
-    Bottom = 0x2,
-    Left = 0x4,
-    Right = 0x8,
-    All = 0xF
-};
-DEFINE_ENUM_FLAG_OPERATORS(Borders);
-
-enum class SplitState : int
-{
-    None = 0,
-    Horizontal = 1,
-    Vertical = 2
-};
-
-class Pane : public std::enable_shared_from_this<Pane>
-{
-public:
-    Pane(const winrt::Microsoft::Terminal::Settings::Model::Profile& profile,
-         const winrt::Microsoft::Terminal::Control::TermControl& control,
-         const bool lastFocused = false);
-
-    Pane(std::shared_ptr<Pane> first,
-         std::shared_ptr<Pane> second,
-         const SplitState splitType,
-         const float splitPosition,
-         const bool lastFocused = false);
-
-    std::shared_ptr<Pane> GetActivePane();
-    winrt::Microsoft::Terminal::Control::TermControl GetLastFocusedTerminalControl();
-    winrt::Microsoft::Terminal::Control::TermControl GetTerminalControl();
-    winrt::Microsoft::Terminal::Settings::Model::Profile GetFocusedProfile();
-
-    // Method Description:
-    // - If this is a leaf pane, return its profile.
-    // - If this is a branch/root pane, return nullptr.
-    winrt::Microsoft::Terminal::Settings::Model::Profile GetProfile() const
-    {
-        return _profile;
-    }
-
-    winrt::Windows::UI::Xaml::Controls::Grid GetRootElement();
-
-    bool WasLastFocused() const noexcept;
-    void UpdateVisuals();
-    void ClearActive();
-    void SetActive();
-
-    struct BuildStartupState
-    {
-        std::vector<winrt::Microsoft::Terminal::Settings::Model::ActionAndArgs> args;
-        std::shared_ptr<Pane> firstPane;
-        std::optional<uint32_t> focusedPaneId;
-        uint32_t panesCreated;
-    };
-    BuildStartupState BuildStartupActions(uint32_t currentId, uint32_t nextId);
-    winrt::Microsoft::Terminal::Settings::Model::NewTerminalArgs GetTerminalArgsForPane() const;
-
-    void UpdateSettings(const winrt::Microsoft::Terminal::Settings::Model::TerminalSettingsCreateResult& settings,
-                        const winrt::Microsoft::Terminal::Settings::Model::Profile& profile);
-    bool ResizePane(const winrt::Microsoft::Terminal::Settings::Model::ResizeDirection& direction);
-    std::shared_ptr<Pane> NavigateDirection(const std::shared_ptr<Pane> sourcePane,
-                                            const winrt::Microsoft::Terminal::Settings::Model::FocusDirection& direction,
-                                            const std::vector<uint32_t>& mruPanes);
-    bool SwapPanes(std::shared_ptr<Pane> first, std::shared_ptr<Pane> second);
-
-    std::shared_ptr<Pane> NextPane(const std::shared_ptr<Pane> pane);
-    std::shared_ptr<Pane> PreviousPane(const std::shared_ptr<Pane> pane);
-
-    std::pair<std::shared_ptr<Pane>, std::shared_ptr<Pane>> Split(winrt::Microsoft::Terminal::Settings::Model::SplitDirection splitType,
-                                                                  const float splitSize,
-                                                                  std::shared_ptr<Pane> pane);
-    bool ToggleSplitOrientation();
-    float CalcSnappedDimension(const bool widthOrHeight, const float dimension) const;
-    std::optional<std::optional<winrt::Microsoft::Terminal::Settings::Model::SplitDirection>> PreCalculateCanSplit(const std::shared_ptr<Pane> target,
-                                                                                                                   winrt::Microsoft::Terminal::Settings::Model::SplitDirection splitType,
-                                                                                                                   const float splitSize,
-                                                                                                                   const winrt::Windows::Foundation::Size availableSpace) const;
-    void Shutdown();
-    void Close();
-
-    std::shared_ptr<Pane> AttachPane(std::shared_ptr<Pane> pane,
-                                     winrt::Microsoft::Terminal::Settings::Model::SplitDirection splitType);
-    std::shared_ptr<Pane> DetachPane(std::shared_ptr<Pane> pane);
-
-    int GetLeafPaneCount() const noexcept;
-
-    void Maximize(std::shared_ptr<Pane> zoomedPane);
-    void Restore(std::shared_ptr<Pane> zoomedPane);
-
-    std::optional<uint32_t> Id() noexcept;
-    void Id(uint32_t id) noexcept;
-    bool FocusPane(const uint32_t id);
-    bool FocusPane(const std::shared_ptr<Pane> pane);
-    std::shared_ptr<Pane> FindPane(const uint32_t id);
-
-    void FinalizeConfigurationGivenDefault();
-
-    bool ContainsReadOnly() const;
-
-<<<<<<< HEAD
-    void EnableBroadcast(bool enabled);
-    void BroadcastKey(const winrt::Microsoft::Terminal::Control::TermControl& sourceControl, const WORD vkey, const WORD scanCode, const winrt::Microsoft::Terminal::Core::ControlKeyStates modifiers, const bool keyDown);
-    void BroadcastChar(const winrt::Microsoft::Terminal::Control::TermControl& sourceControl, const wchar_t vkey, const WORD scanCode, const winrt::Microsoft::Terminal::Core::ControlKeyStates modifiers);
-    void BroadcastString(const winrt::Microsoft::Terminal::Control::TermControl& sourceControl, const winrt::hstring& text);
-=======
-    static void SetupResources(const winrt::Windows::UI::Xaml::ElementTheme& requestedTheme);
->>>>>>> e4bba3cd
-
-    // Method Description:
-    // - A helper method for ad-hoc recursion on a pane tree. Walks the pane
-    //   tree, calling a function on each pane in a depth-first pattern.
-    // - If that function returns void, then it will be called on every pane.
-    // - Otherwise, iteration will continue until a value with operator bool
-    //   returns true.
-    // Arguments:
-    // - f: The function to be applied to each pane.
-    // Return Value:
-    // - The value of the function applied on a Pane
-    template<typename F>
-    auto WalkTree(F f) -> decltype(f(shared_from_this()))
-    {
-        using R = std::invoke_result_t<F, std::shared_ptr<Pane>>;
-        static constexpr auto IsVoid = std::is_void_v<R>;
-
-        if constexpr (IsVoid)
-        {
-            f(shared_from_this());
-            if (!_IsLeaf())
-            {
-                _firstChild->WalkTree(f);
-                _secondChild->WalkTree(f);
-            }
-        }
-        else
-        {
-            if (const auto res = f(shared_from_this()))
-            {
-                return res;
-            }
-
-            if (!_IsLeaf())
-            {
-                if (const auto res = _firstChild->WalkTree(f))
-                {
-                    return res;
-                }
-                return _secondChild->WalkTree(f);
-            }
-
-            return R{};
-        }
-    }
-
-    template<typename F>
-    std::shared_ptr<Pane> _FindPane(F f)
-    {
-        return WalkTree([f](const auto& pane) -> std::shared_ptr<Pane> {
-            if (f(pane))
-            {
-                return pane;
-            }
-            return nullptr;
-        });
-    }
-
-    void CollectTaskbarStates(std::vector<winrt::TerminalApp::TaskbarState>& states);
-
-    WINRT_CALLBACK(ClosedByParent, winrt::delegate<>);
-    WINRT_CALLBACK(Closed, winrt::Windows::Foundation::EventHandler<winrt::Windows::Foundation::IInspectable>);
-
-    using gotFocusArgs = winrt::delegate<std::shared_ptr<Pane>, winrt::Windows::UI::Xaml::FocusState>;
-
-    WINRT_CALLBACK(GotFocus, gotFocusArgs);
-    WINRT_CALLBACK(LostFocus, winrt::delegate<std::shared_ptr<Pane>>);
-    WINRT_CALLBACK(PaneRaiseBell, winrt::Windows::Foundation::EventHandler<bool>);
-    WINRT_CALLBACK(Detached, winrt::delegate<std::shared_ptr<Pane>>);
-
-private:
-    struct PanePoint;
-    struct PaneNeighborSearch;
-    struct SnapSizeResult;
-    struct SnapChildrenSizeResult;
-    struct LayoutSizeNode;
-
-    winrt::Windows::UI::Xaml::Controls::Grid _root{};
-    winrt::Windows::UI::Xaml::Controls::Border _borderFirst{};
-    winrt::Windows::UI::Xaml::Controls::Border _borderSecond{};
-    static winrt::Windows::UI::Xaml::Media::SolidColorBrush s_focusedBorderBrush;
-    static winrt::Windows::UI::Xaml::Media::SolidColorBrush s_unfocusedBorderBrush;
-    static winrt::Windows::UI::Xaml::Media::SolidColorBrush s_broadcastBorderBrush;
-
-#pragma region Properties that need to be transferred between child / parent panes upon splitting / closing
-    std::shared_ptr<Pane> _firstChild{ nullptr };
-    std::shared_ptr<Pane> _secondChild{ nullptr };
-    SplitState _splitState{ SplitState::None };
-    float _desiredSplitPosition;
-    winrt::Microsoft::Terminal::Control::TermControl _control{ nullptr };
-    winrt::Microsoft::Terminal::TerminalConnection::ConnectionState _connectionState{ winrt::Microsoft::Terminal::TerminalConnection::ConnectionState::NotConnected };
-    winrt::Microsoft::Terminal::Settings::Model::Profile _profile{ nullptr };
-    bool _isDefTermSession{ false };
-#pragma endregion
-
-    std::optional<uint32_t> _id;
-    std::weak_ptr<Pane> _parentChildPath{};
-
-    bool _lastActive{ false };
-    winrt::event_token _connectionStateChangedToken{ 0 };
-    winrt::event_token _firstClosedToken{ 0 };
-    winrt::event_token _secondClosedToken{ 0 };
-    winrt::event_token _warningBellToken{ 0 };
-<<<<<<< HEAD
-    winrt::event_token _readOnlyChangedToken{ 0 };
-=======
-    winrt::event_token _closeTerminalRequestedToken{ 0 };
->>>>>>> e4bba3cd
-
-    winrt::Windows::UI::Xaml::UIElement::GotFocus_revoker _gotFocusRevoker;
-    winrt::Windows::UI::Xaml::UIElement::LostFocus_revoker _lostFocusRevoker;
-
-    std::shared_mutex _createCloseLock{};
-
-    Borders _borders{ Borders::None };
-
-    bool _zoomed{ false };
-    bool _broadcastEnabled{ false };
-
-    winrt::Windows::Media::Playback::MediaPlayer _bellPlayer{ nullptr };
-    winrt::Windows::Media::Playback::MediaPlayer::MediaEnded_revoker _mediaEndedRevoker;
-
-    bool _IsLeaf() const noexcept;
-    bool _HasFocusedChild() const noexcept;
-    void _SetupChildCloseHandlers();
-    bool _HasChild(const std::shared_ptr<Pane> child);
-
-    std::pair<std::shared_ptr<Pane>, std::shared_ptr<Pane>> _Split(winrt::Microsoft::Terminal::Settings::Model::SplitDirection splitType,
-                                                                   const float splitSize,
-                                                                   std::shared_ptr<Pane> newPane);
-
-    void _CreateRowColDefinitions();
-    void _ApplySplitDefinitions();
-    void _SetupEntranceAnimation();
-    void _UpdateBorders();
-    Borders _GetCommonBorders();
-    winrt::Windows::UI::Xaml::Media::SolidColorBrush _ComputeBorderColor();
-
-    bool _Resize(const winrt::Microsoft::Terminal::Settings::Model::ResizeDirection& direction);
-
-    std::shared_ptr<Pane> _FindParentOfPane(const std::shared_ptr<Pane> pane);
-    std::pair<PanePoint, PanePoint> _GetOffsetsForPane(const PanePoint parentOffset) const;
-    bool _IsAdjacent(const PanePoint firstOffset, const PanePoint secondOffset, const winrt::Microsoft::Terminal::Settings::Model::FocusDirection& direction) const;
-    PaneNeighborSearch _FindNeighborForPane(const winrt::Microsoft::Terminal::Settings::Model::FocusDirection& direction,
-                                            PaneNeighborSearch searchResult,
-                                            const bool focusIsSecondSide,
-                                            const PanePoint offset);
-    PaneNeighborSearch _FindPaneAndNeighbor(const std::shared_ptr<Pane> sourcePane,
-                                            const winrt::Microsoft::Terminal::Settings::Model::FocusDirection& direction,
-                                            const PanePoint offset);
-
-    void _CloseChild(const bool closeFirst, const bool isDetaching);
-    winrt::fire_and_forget _CloseChildRoutine(const bool closeFirst);
-
-    void _Focus();
-    void _FocusFirstChild();
-    void _ControlConnectionStateChangedHandler(const winrt::Windows::Foundation::IInspectable& sender, const winrt::Windows::Foundation::IInspectable& /*args*/);
-    void _ControlWarningBellHandler(const winrt::Windows::Foundation::IInspectable& sender,
-                                    const winrt::Windows::Foundation::IInspectable& e);
-    void _ControlGotFocusHandler(const winrt::Windows::Foundation::IInspectable& sender,
-                                 const winrt::Windows::UI::Xaml::RoutedEventArgs& e);
-    void _ControlLostFocusHandler(const winrt::Windows::Foundation::IInspectable& sender,
-                                  const winrt::Windows::UI::Xaml::RoutedEventArgs& e);
-<<<<<<< HEAD
-    void _ControlReadOnlyChangedHandler(const winrt::Windows::Foundation::IInspectable& sender, const winrt::Windows::Foundation::IInspectable& e);
-=======
-    void _CloseTerminalRequestedHandler(const winrt::Windows::Foundation::IInspectable& sender, const winrt::Windows::Foundation::IInspectable& /*args*/);
->>>>>>> e4bba3cd
-
-    std::pair<float, float> _CalcChildrenSizes(const float fullSize) const;
-    SnapChildrenSizeResult _CalcSnappedChildrenSizes(const bool widthOrHeight, const float fullSize) const;
-    SnapSizeResult _CalcSnappedDimension(const bool widthOrHeight, const float dimension) const;
-    void _AdvanceSnappedDimension(const bool widthOrHeight, LayoutSizeNode& sizeNode) const;
-    winrt::Windows::Foundation::Size _GetMinSize() const;
-    LayoutSizeNode _CreateMinSizeTree(const bool widthOrHeight) const;
-    float _ClampSplitPosition(const bool widthOrHeight, const float requestedValue, const float totalSize) const;
-
-    SplitState _convertAutomaticOrDirectionalSplitState(const winrt::Microsoft::Terminal::Settings::Model::SplitDirection& splitType) const;
-
-    winrt::fire_and_forget _playBellSound(winrt::Windows::Foundation::Uri uri);
-
-    // Function Description:
-    // - Returns true if the given direction can be used with the given split
-    //   type.
-    // - This is used for pane resizing (which will need a pane separator
-    //   that's perpendicular to the direction to be able to move the separator
-    //   in that direction).
-    // - Also used for moving focus between panes, which again happens _across_ a separator.
-    // Arguments:
-    // - direction: The Direction to compare
-    // - splitType: The SplitState to compare
-    // Return Value:
-    // - true iff the direction is perpendicular to the splitType. False for
-    //   SplitState::None.
-    template<typename T>
-    static constexpr bool DirectionMatchesSplit(const T& direction,
-                                                const SplitState& splitType)
-    {
-        if (splitType == SplitState::None)
-        {
-            return false;
-        }
-        else if (splitType == SplitState::Horizontal)
-        {
-            return direction == T::Up ||
-                   direction == T::Down;
-        }
-        else if (splitType == SplitState::Vertical)
-        {
-            return direction == T::Left ||
-                   direction == T::Right;
-        }
-        return false;
-    }
-
-    struct PanePoint
-    {
-        float x;
-        float y;
-        float scaleX;
-        float scaleY;
-    };
-
-    struct PaneNeighborSearch
-    {
-        std::shared_ptr<Pane> source;
-        std::shared_ptr<Pane> neighbor;
-        PanePoint sourceOffset;
-    };
-
-    struct SnapSizeResult
-    {
-        float lower;
-        float higher;
-    };
-
-    struct SnapChildrenSizeResult
-    {
-        std::pair<float, float> lower;
-        std::pair<float, float> higher;
-    };
-
-    // Helper structure that builds a (roughly) binary tree corresponding
-    // to the pane tree. Used for laying out panes with snapped sizes.
-    struct LayoutSizeNode
-    {
-        float size;
-        bool isMinimumSize;
-        std::unique_ptr<LayoutSizeNode> firstChild;
-        std::unique_ptr<LayoutSizeNode> secondChild;
-
-        // These two fields hold next possible snapped values of firstChild and
-        // secondChild. Although that could be calculated from these fields themselves,
-        // it would be wasteful as we have to know these values more often than for
-        // simple increment. Hence we cache that here.
-        std::unique_ptr<LayoutSizeNode> nextFirstChild;
-        std::unique_ptr<LayoutSizeNode> nextSecondChild;
-
-        explicit LayoutSizeNode(const float minSize);
-        LayoutSizeNode(const LayoutSizeNode& other);
-
-        LayoutSizeNode& operator=(const LayoutSizeNode& other);
-
-    private:
-        void _AssignChildNode(std::unique_ptr<LayoutSizeNode>& nodeField, const LayoutSizeNode* const newNode);
-    };
-
-    friend struct winrt::TerminalApp::implementation::TerminalTab;
-    friend class ::TerminalAppLocalTests::TabTests;
-};
+// Copyright (c) Microsoft Corporation.
+// Licensed under the MIT license.
+//
+// Module Name:
+// - Pane.h
+//
+// Abstract:
+// - Panes are an abstraction by which the terminal can display multiple terminal
+//   instances simultaneously in a single terminal window. While tabs allow for
+//   a single terminal window to have many terminal sessions running
+//   simultaneously within a single window, only one tab can be visible at a
+//   time. Panes, on the other hand, allow a user to have many different
+//   terminal sessions visible to the user within the context of a single window
+//   at the same time. This can enable greater productivity from the user, as
+//   they can see the output of one terminal window while working in another.
+// - See doc/cascadia/Panes.md for a detailed description.
+//
+// Author:
+// - Mike Griese (zadjii-msft) 16-May-2019
+
+#pragma once
+
+#include "TaskbarState.h"
+
+// fwdecl unittest classes
+namespace TerminalAppLocalTests
+{
+    class TabTests;
+};
+
+namespace winrt::TerminalApp::implementation
+{
+    struct TerminalTab;
+}
+
+enum class Borders : int
+{
+    None = 0x0,
+    Top = 0x1,
+    Bottom = 0x2,
+    Left = 0x4,
+    Right = 0x8,
+    All = 0xF
+};
+DEFINE_ENUM_FLAG_OPERATORS(Borders);
+
+enum class SplitState : int
+{
+    None = 0,
+    Horizontal = 1,
+    Vertical = 2
+};
+
+class Pane : public std::enable_shared_from_this<Pane>
+{
+public:
+    Pane(const winrt::Microsoft::Terminal::Settings::Model::Profile& profile,
+         const winrt::Microsoft::Terminal::Control::TermControl& control,
+         const bool lastFocused = false);
+
+    Pane(std::shared_ptr<Pane> first,
+         std::shared_ptr<Pane> second,
+         const SplitState splitType,
+         const float splitPosition,
+         const bool lastFocused = false);
+
+    std::shared_ptr<Pane> GetActivePane();
+    winrt::Microsoft::Terminal::Control::TermControl GetLastFocusedTerminalControl();
+    winrt::Microsoft::Terminal::Control::TermControl GetTerminalControl();
+    winrt::Microsoft::Terminal::Settings::Model::Profile GetFocusedProfile();
+
+    // Method Description:
+    // - If this is a leaf pane, return its profile.
+    // - If this is a branch/root pane, return nullptr.
+    winrt::Microsoft::Terminal::Settings::Model::Profile GetProfile() const
+    {
+        return _profile;
+    }
+
+    winrt::Windows::UI::Xaml::Controls::Grid GetRootElement();
+
+    bool WasLastFocused() const noexcept;
+    void UpdateVisuals();
+    void ClearActive();
+    void SetActive();
+
+    struct BuildStartupState
+    {
+        std::vector<winrt::Microsoft::Terminal::Settings::Model::ActionAndArgs> args;
+        std::shared_ptr<Pane> firstPane;
+        std::optional<uint32_t> focusedPaneId;
+        uint32_t panesCreated;
+    };
+    BuildStartupState BuildStartupActions(uint32_t currentId, uint32_t nextId);
+    winrt::Microsoft::Terminal::Settings::Model::NewTerminalArgs GetTerminalArgsForPane() const;
+
+    void UpdateSettings(const winrt::Microsoft::Terminal::Settings::Model::TerminalSettingsCreateResult& settings,
+                        const winrt::Microsoft::Terminal::Settings::Model::Profile& profile);
+    bool ResizePane(const winrt::Microsoft::Terminal::Settings::Model::ResizeDirection& direction);
+    std::shared_ptr<Pane> NavigateDirection(const std::shared_ptr<Pane> sourcePane,
+                                            const winrt::Microsoft::Terminal::Settings::Model::FocusDirection& direction,
+                                            const std::vector<uint32_t>& mruPanes);
+    bool SwapPanes(std::shared_ptr<Pane> first, std::shared_ptr<Pane> second);
+
+    std::shared_ptr<Pane> NextPane(const std::shared_ptr<Pane> pane);
+    std::shared_ptr<Pane> PreviousPane(const std::shared_ptr<Pane> pane);
+
+    std::pair<std::shared_ptr<Pane>, std::shared_ptr<Pane>> Split(winrt::Microsoft::Terminal::Settings::Model::SplitDirection splitType,
+                                                                  const float splitSize,
+                                                                  std::shared_ptr<Pane> pane);
+    bool ToggleSplitOrientation();
+    float CalcSnappedDimension(const bool widthOrHeight, const float dimension) const;
+    std::optional<std::optional<winrt::Microsoft::Terminal::Settings::Model::SplitDirection>> PreCalculateCanSplit(const std::shared_ptr<Pane> target,
+                                                                                                                   winrt::Microsoft::Terminal::Settings::Model::SplitDirection splitType,
+                                                                                                                   const float splitSize,
+                                                                                                                   const winrt::Windows::Foundation::Size availableSpace) const;
+    void Shutdown();
+    void Close();
+
+    std::shared_ptr<Pane> AttachPane(std::shared_ptr<Pane> pane,
+                                     winrt::Microsoft::Terminal::Settings::Model::SplitDirection splitType);
+    std::shared_ptr<Pane> DetachPane(std::shared_ptr<Pane> pane);
+
+    int GetLeafPaneCount() const noexcept;
+
+    void Maximize(std::shared_ptr<Pane> zoomedPane);
+    void Restore(std::shared_ptr<Pane> zoomedPane);
+
+    std::optional<uint32_t> Id() noexcept;
+    void Id(uint32_t id) noexcept;
+    bool FocusPane(const uint32_t id);
+    bool FocusPane(const std::shared_ptr<Pane> pane);
+    std::shared_ptr<Pane> FindPane(const uint32_t id);
+
+    void FinalizeConfigurationGivenDefault();
+
+    bool ContainsReadOnly() const;
+
+    void EnableBroadcast(bool enabled);
+    void BroadcastKey(const winrt::Microsoft::Terminal::Control::TermControl& sourceControl, const WORD vkey, const WORD scanCode, const winrt::Microsoft::Terminal::Core::ControlKeyStates modifiers, const bool keyDown);
+    void BroadcastChar(const winrt::Microsoft::Terminal::Control::TermControl& sourceControl, const wchar_t vkey, const WORD scanCode, const winrt::Microsoft::Terminal::Core::ControlKeyStates modifiers);
+    void BroadcastString(const winrt::Microsoft::Terminal::Control::TermControl& sourceControl, const winrt::hstring& text);
+
+    static void SetupResources(const winrt::Windows::UI::Xaml::ElementTheme& requestedTheme);
+
+    // Method Description:
+    // - A helper method for ad-hoc recursion on a pane tree. Walks the pane
+    //   tree, calling a function on each pane in a depth-first pattern.
+    // - If that function returns void, then it will be called on every pane.
+    // - Otherwise, iteration will continue until a value with operator bool
+    //   returns true.
+    // Arguments:
+    // - f: The function to be applied to each pane.
+    // Return Value:
+    // - The value of the function applied on a Pane
+    template<typename F>
+    auto WalkTree(F f) -> decltype(f(shared_from_this()))
+    {
+        using R = std::invoke_result_t<F, std::shared_ptr<Pane>>;
+        static constexpr auto IsVoid = std::is_void_v<R>;
+
+        if constexpr (IsVoid)
+        {
+            f(shared_from_this());
+            if (!_IsLeaf())
+            {
+                _firstChild->WalkTree(f);
+                _secondChild->WalkTree(f);
+            }
+        }
+        else
+        {
+            if (const auto res = f(shared_from_this()))
+            {
+                return res;
+            }
+
+            if (!_IsLeaf())
+            {
+                if (const auto res = _firstChild->WalkTree(f))
+                {
+                    return res;
+                }
+                return _secondChild->WalkTree(f);
+            }
+
+            return R{};
+        }
+    }
+
+    template<typename F>
+    std::shared_ptr<Pane> _FindPane(F f)
+    {
+        return WalkTree([f](const auto& pane) -> std::shared_ptr<Pane> {
+            if (f(pane))
+            {
+                return pane;
+            }
+            return nullptr;
+        });
+    }
+
+    void CollectTaskbarStates(std::vector<winrt::TerminalApp::TaskbarState>& states);
+
+    WINRT_CALLBACK(ClosedByParent, winrt::delegate<>);
+    WINRT_CALLBACK(Closed, winrt::Windows::Foundation::EventHandler<winrt::Windows::Foundation::IInspectable>);
+
+    using gotFocusArgs = winrt::delegate<std::shared_ptr<Pane>, winrt::Windows::UI::Xaml::FocusState>;
+
+    WINRT_CALLBACK(GotFocus, gotFocusArgs);
+    WINRT_CALLBACK(LostFocus, winrt::delegate<std::shared_ptr<Pane>>);
+    WINRT_CALLBACK(PaneRaiseBell, winrt::Windows::Foundation::EventHandler<bool>);
+    WINRT_CALLBACK(Detached, winrt::delegate<std::shared_ptr<Pane>>);
+
+private:
+    struct PanePoint;
+    struct PaneNeighborSearch;
+    struct SnapSizeResult;
+    struct SnapChildrenSizeResult;
+    struct LayoutSizeNode;
+
+    winrt::Windows::UI::Xaml::Controls::Grid _root{};
+    winrt::Windows::UI::Xaml::Controls::Border _borderFirst{};
+    winrt::Windows::UI::Xaml::Controls::Border _borderSecond{};
+    static winrt::Windows::UI::Xaml::Media::SolidColorBrush s_focusedBorderBrush;
+    static winrt::Windows::UI::Xaml::Media::SolidColorBrush s_unfocusedBorderBrush;
+    static winrt::Windows::UI::Xaml::Media::SolidColorBrush s_broadcastBorderBrush;
+
+#pragma region Properties that need to be transferred between child / parent panes upon splitting / closing
+    std::shared_ptr<Pane> _firstChild{ nullptr };
+    std::shared_ptr<Pane> _secondChild{ nullptr };
+    SplitState _splitState{ SplitState::None };
+    float _desiredSplitPosition;
+    winrt::Microsoft::Terminal::Control::TermControl _control{ nullptr };
+    winrt::Microsoft::Terminal::TerminalConnection::ConnectionState _connectionState{ winrt::Microsoft::Terminal::TerminalConnection::ConnectionState::NotConnected };
+    winrt::Microsoft::Terminal::Settings::Model::Profile _profile{ nullptr };
+    bool _isDefTermSession{ false };
+#pragma endregion
+
+    std::optional<uint32_t> _id;
+    std::weak_ptr<Pane> _parentChildPath{};
+
+    bool _lastActive{ false };
+    winrt::event_token _connectionStateChangedToken{ 0 };
+    winrt::event_token _firstClosedToken{ 0 };
+    winrt::event_token _secondClosedToken{ 0 };
+    winrt::event_token _warningBellToken{ 0 };
+    winrt::event_token _readOnlyChangedToken{ 0 };
+    winrt::event_token _closeTerminalRequestedToken{ 0 };
+
+    winrt::Windows::UI::Xaml::UIElement::GotFocus_revoker _gotFocusRevoker;
+    winrt::Windows::UI::Xaml::UIElement::LostFocus_revoker _lostFocusRevoker;
+
+    std::shared_mutex _createCloseLock{};
+
+    Borders _borders{ Borders::None };
+
+    bool _zoomed{ false };
+    bool _broadcastEnabled{ false };
+
+    winrt::Windows::Media::Playback::MediaPlayer _bellPlayer{ nullptr };
+    winrt::Windows::Media::Playback::MediaPlayer::MediaEnded_revoker _mediaEndedRevoker;
+
+    bool _IsLeaf() const noexcept;
+    bool _HasFocusedChild() const noexcept;
+    void _SetupChildCloseHandlers();
+    bool _HasChild(const std::shared_ptr<Pane> child);
+
+    std::pair<std::shared_ptr<Pane>, std::shared_ptr<Pane>> _Split(winrt::Microsoft::Terminal::Settings::Model::SplitDirection splitType,
+                                                                   const float splitSize,
+                                                                   std::shared_ptr<Pane> newPane);
+
+    void _CreateRowColDefinitions();
+    void _ApplySplitDefinitions();
+    void _SetupEntranceAnimation();
+    void _UpdateBorders();
+    Borders _GetCommonBorders();
+    winrt::Windows::UI::Xaml::Media::SolidColorBrush _ComputeBorderColor();
+
+    bool _Resize(const winrt::Microsoft::Terminal::Settings::Model::ResizeDirection& direction);
+
+    std::shared_ptr<Pane> _FindParentOfPane(const std::shared_ptr<Pane> pane);
+    std::pair<PanePoint, PanePoint> _GetOffsetsForPane(const PanePoint parentOffset) const;
+    bool _IsAdjacent(const PanePoint firstOffset, const PanePoint secondOffset, const winrt::Microsoft::Terminal::Settings::Model::FocusDirection& direction) const;
+    PaneNeighborSearch _FindNeighborForPane(const winrt::Microsoft::Terminal::Settings::Model::FocusDirection& direction,
+                                            PaneNeighborSearch searchResult,
+                                            const bool focusIsSecondSide,
+                                            const PanePoint offset);
+    PaneNeighborSearch _FindPaneAndNeighbor(const std::shared_ptr<Pane> sourcePane,
+                                            const winrt::Microsoft::Terminal::Settings::Model::FocusDirection& direction,
+                                            const PanePoint offset);
+
+    void _CloseChild(const bool closeFirst, const bool isDetaching);
+    winrt::fire_and_forget _CloseChildRoutine(const bool closeFirst);
+
+    void _Focus();
+    void _FocusFirstChild();
+    void _ControlConnectionStateChangedHandler(const winrt::Windows::Foundation::IInspectable& sender, const winrt::Windows::Foundation::IInspectable& /*args*/);
+    void _ControlWarningBellHandler(const winrt::Windows::Foundation::IInspectable& sender,
+                                    const winrt::Windows::Foundation::IInspectable& e);
+    void _ControlGotFocusHandler(const winrt::Windows::Foundation::IInspectable& sender,
+                                 const winrt::Windows::UI::Xaml::RoutedEventArgs& e);
+    void _ControlLostFocusHandler(const winrt::Windows::Foundation::IInspectable& sender,
+                                  const winrt::Windows::UI::Xaml::RoutedEventArgs& e);
+
+    void _ControlReadOnlyChangedHandler(const winrt::Windows::Foundation::IInspectable& sender, const winrt::Windows::Foundation::IInspectable& e);
+
+    void _CloseTerminalRequestedHandler(const winrt::Windows::Foundation::IInspectable& sender, const winrt::Windows::Foundation::IInspectable& /*args*/);
+
+    std::pair<float, float> _CalcChildrenSizes(const float fullSize) const;
+    SnapChildrenSizeResult _CalcSnappedChildrenSizes(const bool widthOrHeight, const float fullSize) const;
+    SnapSizeResult _CalcSnappedDimension(const bool widthOrHeight, const float dimension) const;
+    void _AdvanceSnappedDimension(const bool widthOrHeight, LayoutSizeNode& sizeNode) const;
+    winrt::Windows::Foundation::Size _GetMinSize() const;
+    LayoutSizeNode _CreateMinSizeTree(const bool widthOrHeight) const;
+    float _ClampSplitPosition(const bool widthOrHeight, const float requestedValue, const float totalSize) const;
+
+    SplitState _convertAutomaticOrDirectionalSplitState(const winrt::Microsoft::Terminal::Settings::Model::SplitDirection& splitType) const;
+
+    winrt::fire_and_forget _playBellSound(winrt::Windows::Foundation::Uri uri);
+
+    // Function Description:
+    // - Returns true if the given direction can be used with the given split
+    //   type.
+    // - This is used for pane resizing (which will need a pane separator
+    //   that's perpendicular to the direction to be able to move the separator
+    //   in that direction).
+    // - Also used for moving focus between panes, which again happens _across_ a separator.
+    // Arguments:
+    // - direction: The Direction to compare
+    // - splitType: The SplitState to compare
+    // Return Value:
+    // - true iff the direction is perpendicular to the splitType. False for
+    //   SplitState::None.
+    template<typename T>
+    static constexpr bool DirectionMatchesSplit(const T& direction,
+                                                const SplitState& splitType)
+    {
+        if (splitType == SplitState::None)
+        {
+            return false;
+        }
+        else if (splitType == SplitState::Horizontal)
+        {
+            return direction == T::Up ||
+                   direction == T::Down;
+        }
+        else if (splitType == SplitState::Vertical)
+        {
+            return direction == T::Left ||
+                   direction == T::Right;
+        }
+        return false;
+    }
+
+    struct PanePoint
+    {
+        float x;
+        float y;
+        float scaleX;
+        float scaleY;
+    };
+
+    struct PaneNeighborSearch
+    {
+        std::shared_ptr<Pane> source;
+        std::shared_ptr<Pane> neighbor;
+        PanePoint sourceOffset;
+    };
+
+    struct SnapSizeResult
+    {
+        float lower;
+        float higher;
+    };
+
+    struct SnapChildrenSizeResult
+    {
+        std::pair<float, float> lower;
+        std::pair<float, float> higher;
+    };
+
+    // Helper structure that builds a (roughly) binary tree corresponding
+    // to the pane tree. Used for laying out panes with snapped sizes.
+    struct LayoutSizeNode
+    {
+        float size;
+        bool isMinimumSize;
+        std::unique_ptr<LayoutSizeNode> firstChild;
+        std::unique_ptr<LayoutSizeNode> secondChild;
+
+        // These two fields hold next possible snapped values of firstChild and
+        // secondChild. Although that could be calculated from these fields themselves,
+        // it would be wasteful as we have to know these values more often than for
+        // simple increment. Hence we cache that here.
+        std::unique_ptr<LayoutSizeNode> nextFirstChild;
+        std::unique_ptr<LayoutSizeNode> nextSecondChild;
+
+        explicit LayoutSizeNode(const float minSize);
+        LayoutSizeNode(const LayoutSizeNode& other);
+
+        LayoutSizeNode& operator=(const LayoutSizeNode& other);
+
+    private:
+        void _AssignChildNode(std::unique_ptr<LayoutSizeNode>& nodeField, const LayoutSizeNode* const newNode);
+    };
+
+    friend struct winrt::TerminalApp::implementation::TerminalTab;
+    friend class ::TerminalAppLocalTests::TabTests;
+};