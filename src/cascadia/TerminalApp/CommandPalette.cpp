// Copyright (c) Microsoft Corporation.
// Licensed under the MIT license.

#include "pch.h"
#include "CommandPalette.h"

#include "CommandPalette.g.cpp"
#include <winrt/Microsoft.Terminal.Settings.h>

using namespace winrt;
using namespace winrt::TerminalApp;
using namespace winrt::Windows::UI::Core;
using namespace winrt::Windows::UI::Xaml;
using namespace winrt::Windows::System;
using namespace winrt::Windows::Foundation;

namespace winrt::TerminalApp::implementation
{
    CommandPalette::CommandPalette()
    {
        InitializeComponent();

        _filteredActions = winrt::single_threaded_observable_vector<winrt::TerminalApp::Command>();
        _allActions = winrt::single_threaded_vector<winrt::TerminalApp::Command>();
        _nestedActionStack = winrt::single_threaded_vector<winrt::TerminalApp::Command>();

        if (CommandPaletteShadow())
        {
            // Hook up the shadow on the command palette to the backdrop that
            // will actually show it. This needs to be done at runtime, and only
            // if the shadow actually exists. ThemeShadow isn't supported below
            // version 18362.
            CommandPaletteShadow().Receivers().Append(_shadowBackdrop());
            // "raise" the command palette up by 16 units, so it will cast a shadow.
            _backdrop().Translation({ 0, 0, 16 });
        }

        // Whatever is hosting us will enable us by setting our visibility to
        // "Visible". When that happens, set focus to our search box.
        RegisterPropertyChangedCallback(UIElement::VisibilityProperty(), [this](auto&&, auto&&) {
            if (Visibility() == Visibility::Visible)
            {
                _searchBox().Focus(FocusState::Programmatic);
                _updateFilteredActions();
                _filteredActionsView().SelectedIndex(0);

                TraceLoggingWrite(
                    g_hTerminalAppProvider, // handle to TerminalApp tracelogging provider
                    "CommandPaletteOpened",
                    TraceLoggingDescription("Event emitted when the Command Palette is opened"),
                    TraceLoggingWideString(L"Action", "Mode", "which mode the palette was opened in"),
                    TraceLoggingKeyword(MICROSOFT_KEYWORD_MEASURES),
                    TelemetryPrivacyDataTag(PDT_ProductAndServicePerformance));
            }
            else
            {
                // Raise an event to return control to the Terminal.
                _dismissPalette();
            }
        });
    }

    // Method Description:
    // - Moves the focus up or down the list of commands. If we're at the top,
    //   we'll loop around to the bottom, and vice-versa.
    // Arguments:
    // - moveDown: if true, we're attempting to move to the next item in the
    //   list. Otherwise, we're attempting to move to the previous.
    // Return Value:
    // - <none>
    void CommandPalette::_selectNextItem(const bool moveDown)
    {
        const auto selected = _filteredActionsView().SelectedIndex();
        const int numItems = ::base::saturated_cast<int>(_filteredActionsView().Items().Size());
        // Wraparound math. By adding numItems and then calculating modulo numItems,
        // we clamp the values to the range [0, numItems) while still supporting moving
        // upward from 0 to numItems - 1.
        const auto newIndex = ((numItems + selected + (moveDown ? 1 : -1)) % numItems);
        _filteredActionsView().SelectedIndex(newIndex);
        _filteredActionsView().ScrollIntoView(_filteredActionsView().SelectedItem());
    }

    // Method Description:
    // - Process keystrokes in the input box. This is used for moving focus up
    //   and down the list of commands in Action mode, and for executing
    //   commands in both Action mode and Commandline mode.
    // Arguments:
    // - e: the KeyRoutedEventArgs containing info about the keystroke.
    // Return Value:
    // - <none>
    void CommandPalette::_keyDownHandler(IInspectable const& /*sender*/,
                                         Windows::UI::Xaml::Input::KeyRoutedEventArgs const& e)
    {
        auto key = e.OriginalKey();

        if (key == VirtualKey::Up)
        {
            // Action Mode: Move focus to the next item in the list.
            _selectNextItem(false);
            e.Handled(true);
        }
        else if (key == VirtualKey::Down)
        {
            // Action Mode: Move focus to the previous item in the list.
            _selectNextItem(true);
            e.Handled(true);
        }
        else if (key == VirtualKey::Enter)
        {
            // Action Mode: Dispatch the action of the selected command.

            if (const auto selectedItem = _filteredActionsView().SelectedItem())
            {
                _dispatchCommand(selectedItem.try_as<Command>());
            }

            e.Handled(true);
        }
        else if (key == VirtualKey::Escape)
        {
            // Action Mode: Dismiss the palette if the text is empty, otherwise clear the search string.
            if (_searchBox().Text().empty())
            {
                _dismissPalette();
            }
            else
            {
                _searchBox().Text(L"");
            }

            e.Handled(true);
        }
    }

    // Method Description:
    // - This event is triggered when someone clicks anywhere in the bounds of
    //   the window that's _not_ the command palette UI. When that happens,
    //   we'll want to dismiss the palette.
    // Arguments:
    // - <unused>
    // Return Value:
    // - <none>
    void CommandPalette::_rootPointerPressed(Windows::Foundation::IInspectable const& /*sender*/,
                                             Windows::UI::Xaml::Input::PointerRoutedEventArgs const& /*e*/)
    {
        _dismissPalette();
    }

    // Method Description:
    // - This event is only triggered when someone clicks in the space right
    //   next to the text box in the command palette. We _don't_ want that click
    //   to light dismiss the palette, so we'll mark it handled here.
    // Arguments:
    // - e: the PointerRoutedEventArgs that we want to mark as handled
    // Return Value:
    // - <none>
    void CommandPalette::_backdropPointerPressed(Windows::Foundation::IInspectable const& /*sender*/,
                                                 Windows::UI::Xaml::Input::PointerRoutedEventArgs const& e)
    {
        e.Handled(true);
    }

    // Method Description:
    // - This event is called when the user clicks on an individual item from
    //   the list. We'll get the item that was clicked and dispatch the command
    //   that the user clicked on.
    // Arguments:
    // - e: an ItemClickEventArgs who's ClickedItem() will be the command that was clicked on.
    // Return Value:
    // - <none>
    void CommandPalette::_listItemClicked(Windows::Foundation::IInspectable const& /*sender*/,
                                          Windows::UI::Xaml::Controls::ItemClickEventArgs const& e)
    {
        _dispatchCommand(e.ClickedItem().try_as<TerminalApp::Command>());
    }

    // Method Description:
    // - This is called when the user selects a command with subcommands. It
    //   will update our UI to now display the list of subcommands instead, and
    //   clear the search text so the user can search from the new list of
    //   commands.
    // Arguments:
    // - <none>
    // Return Value:
    // - <none>
    void CommandPalette::_updateUIForStackChange()
    {
        if (_searchBox().Text().empty())
        {
            // Manually call _filterTextChanged, because setting the text to the
            // empty string won't update it for us (as it won't actually change value.)
            _filterTextChanged(nullptr, nullptr);
        }

        // Changing the value of the search box will trigger _filterTextChanged,
        // which will cause us to refresh the list of filterable commands.
        _searchBox().Text(L"");
    }

    // Method Description:
    // - Retrieve the list of commands that we should currently be filtering.
    //   * If the user has command with subcommands, this will return that command's subcommands.
    //   * Otherwise, just return the list of all the top-level commands.
    // Arguments:
    // - <none>
    // Return Value:
    // - A list of Commands to filter.
    Collections::IVector<Command> CommandPalette::_commandsToFilter()
    {
        if (_nestedActionStack.Size() > 0)
        {
            return _nestedActionStack.GetAt(_nestedActionStack.Size() - 1).NestedCommands();
        }

        return _allActions;
    }

    // Method Description:
    // - Helper method for retrieving the action from a command the user
    //   selected, and dispatching that command. Also fires a tracelogging event
    //   indicating that the user successfully found the action they were
    //   looking for.
    // Arguments:
    // - command: the Command to dispatch. This might be null.
    // Return Value:
    // - <none>
    void CommandPalette::_dispatchCommand(const TerminalApp::Command& command)
    {
        if (command)
        {
<<<<<<< HEAD
            if (command.NestedCommands().Size() > 0)
            {
                // If this Command had subcommands, then don't dispatch the
                // action. Instead, display a new list of commands for the user
                // to pick from.
                _nestedActionStack.Append(command);
                _updateUIForStackChange();
            }
            else
            {
                const auto actionAndArgs = command.Action();
                _dispatch.DoAction(actionAndArgs);
                _close();

                TraceLoggingWrite(
                    g_hTerminalAppProvider, // handle to TerminalApp tracelogging provider
                    "CommandPaletteDispatchedAction",
                    TraceLoggingDescription("Event emitted when the user selects an action in the Command Palette"),
                    TraceLoggingKeyword(MICROSOFT_KEYWORD_MEASURES),
                    TelemetryPrivacyDataTag(PDT_ProductAndServicePerformance));
            }
=======
            const auto actionAndArgs = command.Action();
            _dispatch.DoAction(actionAndArgs);

            TraceLoggingWrite(
                g_hTerminalAppProvider, // handle to TerminalApp tracelogging provider
                "CommandPaletteDispatchedAction",
                TraceLoggingDescription("Event emitted when the user selects an action in the Command Palette"),
                TraceLoggingUInt32(_searchBox().Text().size(), "SearchTextLength", "Number of characters in the search string"),
                TraceLoggingKeyword(MICROSOFT_KEYWORD_MEASURES),
                TelemetryPrivacyDataTag(PDT_ProductAndServicePerformance));

            _close();
>>>>>>> 7bf9225c
        }
    }

    // Method Description:
    // - Helper method for closing the command palette, when the user has _not_
    //   selected an action. Also fires a tracelogging event indicating that the
    //   user closed the palette without running a command.
    // Arguments:
    // - <none>
    // Return Value:
    // - <none>
    void CommandPalette::_dismissPalette()
    {
        _close();

        TraceLoggingWrite(
            g_hTerminalAppProvider, // handle to TerminalApp tracelogging provider
            "CommandPaletteDismissed",
            TraceLoggingDescription("Event emitted when the user dismisses the Command Palette without selecting an action"),
            TraceLoggingKeyword(MICROSOFT_KEYWORD_MEASURES),
            TelemetryPrivacyDataTag(PDT_ProductAndServicePerformance));
    }

    // Method Description:
    // - Event handler for when the text in the input box changes. In Action
    //   Mode, we'll update the list of displayed commands, and select the first one.
    // Arguments:
    // - <unused>
    // Return Value:
    // - <none>
    void CommandPalette::_filterTextChanged(IInspectable const& /*sender*/,
                                            Windows::UI::Xaml::RoutedEventArgs const& /*args*/)
    {
        _updateFilteredActions();
        _filteredActionsView().SelectedIndex(0);

        _noMatchesText().Visibility(_filteredActions.Size() > 0 ? Visibility::Collapsed : Visibility::Visible);
    }

    Collections::IObservableVector<Command> CommandPalette::FilteredActions()
    {
        return _filteredActions;
    }

    void CommandPalette::SetActions(Collections::IVector<TerminalApp::Command> const& actions)
    {
        _allActions = actions;
        _updateFilteredActions();
    }

    // This is a helper to aid in sorting commands by their `Name`s, alphabetically.
    static bool _compareCommandNames(const TerminalApp::Command& lhs, const TerminalApp::Command& rhs)
    {
        std::wstring_view leftName{ lhs.Name() };
        std::wstring_view rightName{ rhs.Name() };
        return leftName.compare(rightName) < 0;
    }

    // This is a helper struct to aid in sorting Commands by a given weighting.
    struct WeightedCommand
    {
        TerminalApp::Command command;
        int weight;

        bool operator<(const WeightedCommand& other) const
        {
            // If two commands have the same weight, then we'll sort them alphabetically.
            if (weight == other.weight)
            {
                return !_compareCommandNames(command, other.command);
            }
            return weight < other.weight;
        }
    };

    // Method Description:
    // - Produce a list of filtered actions to reflect the current contents of
    //   the input box. For more details on which commands will be displayed,
    //   see `_getWeight`.
    // Arguments:
    // - A collection that will receive the filtered actions
    // Return Value:
    // - <none>
    std::vector<winrt::TerminalApp::Command> CommandPalette::_collectFilteredActions()
    {
        std::vector<winrt::TerminalApp::Command> actions;

        auto searchText = _searchBox().Text();
        const bool addAll = searchText.empty();

        auto commandsToFilter = _commandsToFilter();
        // If there's no filter text, then just add all the commands in order to the list.
        // - TODO GH#6647:Possibly add the MRU commands first in order, followed
        //   by the rest of the commands.
        if (addAll)
        {
            // Add all the commands, but make sure they're sorted alphabetically.
            std::vector<TerminalApp::Command> sortedCommands;
            sortedCommands.reserve(commandsToFilter.Size());

            for (auto action : commandsToFilter)
            {
                sortedCommands.push_back(action);
            }
            std::sort(sortedCommands.begin(),
                      sortedCommands.end(),
                      _compareCommandNames);

            for (auto action : sortedCommands)
            {
                actions.push_back(action);
            }

            return actions;
        }

        // Here, there was some filter text.
        // Show these actions in a weighted order.
        // - Matching the first character of a word, then the first char of a
        //   subsequent word seems better than just "the order they appear in
        //   the list".
        // - TODO GH#6647:"Recently used commands" ordering also seems valuable.
        //      * This could be done by weighting the recently used commands
        //        higher the more recently they were used, then weighting all
        //        the unused commands as 1

        // Use a priority queue to order commands so that "better" matches
        // appear first in the list. The ordering will be determined by the
        // match weight produced by _getWeight.
        std::priority_queue<WeightedCommand> heap;
        for (auto action : commandsToFilter)
        {
            const auto weight = CommandPalette::_getWeight(searchText, action.Name());
            if (weight > 0)
            {
                WeightedCommand wc;
                wc.command = action;
                wc.weight = weight;
                heap.push(wc);
            }
        }

        // At this point, all the commands in heap are matches. We've also
        // sorted commands with the same weight alphabetically.
        // Remove everything in-order from the queue, and add to the list of
        // filtered actions.
        while (!heap.empty())
        {
            auto top = heap.top();
            heap.pop();
            actions.push_back(top.command);
        }

        return actions;
    }

    // Method Description:
    // - Update our list of filtered actions to reflect the current contents of
    //   the input box. For more details on which commands will be displayed,
    //   see `_getWeight`.
    // Arguments:
    // - <none>
    // Return Value:
    // - <none>
    void CommandPalette::_updateFilteredActions()
    {
        auto actions = _collectFilteredActions();

        // Make _filteredActions look identical to actions, using only Insert and Remove.
        // This allows WinUI to nicely animate the ListView as it changes.
        for (uint32_t i = 0; i < _filteredActions.Size() && i < actions.size(); i++)
        {
            for (uint32_t j = i; j < _filteredActions.Size(); j++)
            {
                if (_filteredActions.GetAt(j) == actions[i])
                {
                    for (uint32_t k = i; k < j; k++)
                    {
                        _filteredActions.RemoveAt(i);
                    }
                    break;
                }
            }

            if (_filteredActions.GetAt(i) != actions[i])
            {
                _filteredActions.InsertAt(i, actions[i]);
            }
        }

        // Remove any extra trailing items from the destination
        while (_filteredActions.Size() > actions.size())
        {
            _filteredActions.RemoveAtEnd();
        }

        // Add any extra trailing items from the source
        while (_filteredActions.Size() < actions.size())
        {
            _filteredActions.Append(actions[_filteredActions.Size()]);
        }
    }

    // Function Description:
    // - Calculates a "weighting" by which should be used to order a command
    //   name relative to other names, given a specific search string.
    //   Currently, this is based off of two factors:
    //   * The weight is incremented once for each matched character of the
    //     search text.
    //   * If a matching character from the search text was found at the start
    //     of a word in the name, then we increment the weight again.
    //     * For example, for a search string "sp", we want "Split Pane" to
    //       appear in the list before "Close Pane"
    //   * Consecutive matches will be weighted higher than matches with
    //     characters in between the search characters.
    // - This will return 0 if the command should not be shown. If all the
    //   characters of search text appear in order in `name`, then this function
    //   will return a positive number. There can be any number of characters
    //   separating consecutive characters in searchText.
    //   * For example:
    //      "name": "New Tab"
    //      "name": "Close Tab"
    //      "name": "Close Pane"
    //      "name": "[-] Split Horizontal"
    //      "name": "[ | ] Split Vertical"
    //      "name": "Next Tab"
    //      "name": "Prev Tab"
    //      "name": "Open Settings"
    //      "name": "Open Media Controls"
    //   * "open" should return both "**Open** Settings" and "**Open** Media Controls".
    //   * "Tab" would return "New **Tab**", "Close **Tab**", "Next **Tab**" and "Prev
    //     **Tab**".
    //   * "P" would return "Close **P**ane", "[-] S**p**lit Horizontal", "[ | ]
    //     S**p**lit Vertical", "**P**rev Tab", "O**p**en Settings" and "O**p**en Media
    //     Controls".
    //   * "sv" would return "[ | ] Split Vertical" (by matching the **S** in
    //     "Split", then the **V** in "Vertical").
    // Arguments:
    // - searchText: the string of text to search for in `name`
    // - name: the name to check
    // Return Value:
    // - the relative weight of this match
    int CommandPalette::_getWeight(const winrt::hstring& searchText,
                                   const winrt::hstring& name)
    {
        int totalWeight = 0;
        bool lastWasSpace = true;

        auto it = name.cbegin();

        for (auto searchChar : searchText)
        {
            searchChar = std::towlower(searchChar);
            // Advance the iterator to the next character that we're looking
            // for.

            bool lastWasMatch = true;
            while (true)
            {
                // If we are at the end of the name string, we haven't found
                // it.
                if (it == name.cend())
                {
                    return false;
                }

                // found it
                if (std::towlower(*it) == searchChar)
                {
                    break;
                }

                lastWasSpace = *it == L' ';
                ++it;
                lastWasMatch = false;
            }

            // Advance the iterator by one character so that we don't
            // end up on the same character in the next iteration.
            ++it;

            totalWeight += 1;
            totalWeight += lastWasSpace ? 1 : 0;
            totalWeight += (lastWasMatch) ? 1 : 0;
        }

        return totalWeight;
    }

    void CommandPalette::SetDispatch(const winrt::TerminalApp::ShortcutActionDispatch& dispatch)
    {
        _dispatch = dispatch;
    }

    // Method Description:
    // - Dismiss the command palette. This will:
    //   * select all the current text in the input box
    //   * set our visibility to Hidden
    //   * raise our Closed event, so the page can return focus to the active Terminal
    // Arguments:
    // - <none>
    // Return Value:
    // - <none>
    void CommandPalette::_close()
    {
        Visibility(Visibility::Collapsed);

        // Clear the text box each time we close the dialog. This is consistent with VsCode.
        _searchBox().Text(L"");

        _nestedActionStack.Clear();
    }

}<|MERGE_RESOLUTION|>--- conflicted
+++ resolved
@@ -228,7 +228,6 @@
     {
         if (command)
         {
-<<<<<<< HEAD
             if (command.NestedCommands().Size() > 0)
             {
                 // If this Command had subcommands, then don't dispatch the
@@ -241,29 +240,17 @@
             {
                 const auto actionAndArgs = command.Action();
                 _dispatch.DoAction(actionAndArgs);
-                _close();
 
                 TraceLoggingWrite(
                     g_hTerminalAppProvider, // handle to TerminalApp tracelogging provider
                     "CommandPaletteDispatchedAction",
                     TraceLoggingDescription("Event emitted when the user selects an action in the Command Palette"),
+                    TraceLoggingUInt32(_searchBox().Text().size(), "SearchTextLength", "Number of characters in the search string"),
                     TraceLoggingKeyword(MICROSOFT_KEYWORD_MEASURES),
                     TelemetryPrivacyDataTag(PDT_ProductAndServicePerformance));
-            }
-=======
-            const auto actionAndArgs = command.Action();
-            _dispatch.DoAction(actionAndArgs);
-
-            TraceLoggingWrite(
-                g_hTerminalAppProvider, // handle to TerminalApp tracelogging provider
-                "CommandPaletteDispatchedAction",
-                TraceLoggingDescription("Event emitted when the user selects an action in the Command Palette"),
-                TraceLoggingUInt32(_searchBox().Text().size(), "SearchTextLength", "Number of characters in the search string"),
-                TraceLoggingKeyword(MICROSOFT_KEYWORD_MEASURES),
-                TelemetryPrivacyDataTag(PDT_ProductAndServicePerformance));
-
-            _close();
->>>>>>> 7bf9225c
+
+                _close();
+            }
         }
     }
 
