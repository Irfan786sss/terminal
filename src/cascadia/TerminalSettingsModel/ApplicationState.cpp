--- conflicted
+++ resolved
@@ -1,350 +1,243 @@
-// Copyright (c) Microsoft Corporation.
-// Licensed under the MIT license.
-
-#include "pch.h"
-#include "ApplicationState.h"
-#include "CascadiaSettings.h"
-#include "ApplicationState.g.cpp"
-#include "WindowLayout.g.cpp"
-#include "ActionAndArgs.h"
-#include "JsonUtils.h"
-#include "FileUtils.h"
-#include "../../types/inc/utils.hpp"
-
-static constexpr std::wstring_view stateFileName{ L"state.json" };
-static constexpr std::wstring_view elevatedStateFileName{ L"elevated-state.json" };
-
-static constexpr std::string_view TabLayoutKey{ "tabLayout" };
-static constexpr std::string_view InitialPositionKey{ "initialPosition" };
-static constexpr std::string_view InitialSizeKey{ "initialSize" };
-
-namespace Microsoft::Terminal::Settings::Model::JsonUtils
-{
-    using namespace winrt::Microsoft::Terminal::Settings::Model;
-
-    template<>
-    struct ConversionTrait<WindowLayout>
-    {
-        WindowLayout FromJson(const Json::Value& json)
-        {
-            auto layout = winrt::make_self<implementation::WindowLayout>();
-
-            GetValueForKey(json, TabLayoutKey, layout->_TabLayout);
-            GetValueForKey(json, InitialPositionKey, layout->_InitialPosition);
-            GetValueForKey(json, InitialSizeKey, layout->_InitialSize);
-
-            return *layout;
-        }
-
-        bool CanConvert(const Json::Value& json)
-        {
-            return json.isObject();
-        }
-
-        Json::Value ToJson(const WindowLayout& val)
-        {
-            Json::Value json{ Json::objectValue };
-
-            SetValueForKey(json, TabLayoutKey, val.TabLayout());
-            SetValueForKey(json, InitialPositionKey, val.InitialPosition());
-            SetValueForKey(json, InitialSizeKey, val.InitialSize());
-
-            return json;
-        }
-
-        std::string TypeDescription() const
-        {
-            return "WindowLayout";
-        }
-    };
-}
-
-using namespace ::Microsoft::Terminal::Settings::Model;
-
-namespace winrt::Microsoft::Terminal::Settings::Model::implementation
-{
-<<<<<<< HEAD
-    ApplicationState::ApplicationState(std::filesystem::path path) noexcept :
-        _path{ std::move(path) },
-=======
-    ApplicationState::ApplicationState(std::filesystem::path sharedPath,
-                                       std::filesystem::path elevatedPath) noexcept :
-        _sharedPath{ std::move(sharedPath) },
-        _elevatedPath{ std::move(elevatedPath) },
->>>>>>> b1b1befe
-        _throttler{ std::chrono::seconds(1), [this]() { _write(); } }
-    {
-        _read();
-    }
-
-    // The destructor ensures that the last write is flushed to disk before returning.
-    ApplicationState::~ApplicationState()
-    {
-        // This will ensure that we not just cancel the last outstanding timer,
-        // but instead force it to run as soon as possible and wait for it to complete.
-        _throttler.flush();
-    }
-
-    // Re-read the state.json from disk.
-    void ApplicationState::Reload() const noexcept
-    {
-        _read();
-    }
-
-    // Returns the state.json path on the disk.
-    winrt::hstring ApplicationState::FilePath() const noexcept
-    {
-<<<<<<< HEAD
-        return winrt::hstring{ _path.wstring() };
-    }
-
-=======
-        return winrt::hstring{ _sharedPath.wstring() };
-    }
-
-    // TODO!
->>>>>>> b1b1befe
-    // Deserializes the state.json at _path into this ApplicationState.
-    // * ANY errors during app state will result in the creation of a new empty state.
-    // * ANY errors during runtime will result in changes being partially ignored.
-    void ApplicationState::_read() const noexcept
-    try
-    {
-<<<<<<< HEAD
-        // Use the derived class's implementation of _readFileContents to get the
-        // actual contents of the file.
-        const auto data = _readFileContents().value_or(std::string{});
-        if (data.empty())
-        {
-            return;
-        }
-
-=======
->>>>>>> b1b1befe
-        std::string errs;
-        std::unique_ptr<Json::CharReader> reader{ Json::CharReaderBuilder::CharReaderBuilder().newCharReader() };
-
-        const auto sharedData = _readSharedContents().value_or(std::string{});
-        if (!sharedData.empty())
-        {
-            Json::Value root;
-            if (!reader->parse(sharedData.data(), sharedData.data() + sharedData.size(), &root, &errs))
-            {
-                throw winrt::hresult_error(WEB_E_INVALID_JSON_STRING, winrt::to_hstring(errs));
-            }
-
-            FromJson(root, FileSource::Shared);
-        }
-        if (::Microsoft::Console::Utils::IsElevated())
-        {
-            if (const auto elevatedData{ _readElevatedContents().value_or(std::string{}) }; !elevatedData.empty())
-            {
-                Json::Value root;
-                if (!reader->parse(elevatedData.data(), elevatedData.data() + elevatedData.size(), &root, &errs))
-                {
-                    throw winrt::hresult_error(WEB_E_INVALID_JSON_STRING, winrt::to_hstring(errs));
-                }
-
-                FromJson(root, FileSource::Local);
-            }
-        }
-    }
-    CATCH_LOG()
-
-    // Serialized this ApplicationState (in `context`) into the state.json at _path.
-    // * Errors are only logged.
-    // * _state->_writeScheduled is set to false, signaling our
-    //   setters that _synchronize() needs to be called again.
-    void ApplicationState::_write() const noexcept
-    try
-    {
-        Json::StreamWriterBuilder wbuilder;
-
-        _writeSharedContents(Json::writeString(wbuilder, ToJson(FileSource::Shared)));
-        _writeElevatedContents(Json::writeString(wbuilder, ToJson(FileSource::Local)));
-    }
-    CATCH_LOG()
-
-<<<<<<< HEAD
-        FromJson(root);
-    }
-    CATCH_LOG()
-
-    // Serialized this ApplicationState (in `context`) into the state.json at _path.
-    // * Errors are only logged.
-    // * _state->_writeScheduled is set to false, signaling our
-    //   setters that _synchronize() needs to be called again.
-    void ApplicationState::_write() const noexcept
-    try
-    {
-        Json::Value root{ this->ToJson() };
-
-        Json::StreamWriterBuilder wbuilder;
-        const auto content = Json::writeString(wbuilder, root);
-
-        // Use the derived class's implementation of _writeFileContents to write the
-        // file to disk.
-        _writeFileContents(content);
-    }
-    CATCH_LOG()
-
-    // Returns the application-global ApplicationState object.
-    Microsoft::Terminal::Settings::Model::ApplicationState ApplicationState::SharedInstance()
-    {
-        static auto state = winrt::make_self<ApplicationState>(GetBaseSettingsPath() / (::Microsoft::Console::Utils::IsElevated() ? elevatedStateFileName : stateFileName));
-        return *state;
-    }
-
-    void ApplicationState::FromJson(const Json::Value& root) const noexcept
-=======
-    // Returns the application-global ApplicationState object.
-    Microsoft::Terminal::Settings::Model::ApplicationState ApplicationState::SharedInstance()
-    {
-        static auto state = winrt::make_self<ApplicationState>(GetBaseSettingsPath() / stateFileName,
-                                                               GetBaseSettingsPath() / elevatedStateFileName);
-        return *state;
-    }
-
-    void ApplicationState::FromJson(const Json::Value& root, FileSource parseSource) const noexcept
->>>>>>> b1b1befe
-    {
-        auto state = _state.lock();
-        // GetValueForKey() comes in two variants:
-        // * take a std::optional<T> reference
-        // * return std::optional<T> by value
-        // At the time of writing the former version skips missing fields in the json,
-        // but we want to explicitly clear state fields that were removed from state.json.
-#define MTSM_APPLICATION_STATE_GEN(source, type, name, key, ...) \
-    if (parseSource == source)                                   \
-        state->name = JsonUtils::GetValueForKey<std::optional<type>>(root, key);
-
-        MTSM_APPLICATION_STATE_FIELDS(MTSM_APPLICATION_STATE_GEN)
-#undef MTSM_APPLICATION_STATE_GEN
-    }
-<<<<<<< HEAD
-    Json::Value ApplicationState::ToJson() const noexcept
-=======
-
-    Json::Value ApplicationState::ToJson(FileSource parseSource) const noexcept
->>>>>>> b1b1befe
-    {
-        Json::Value root{ Json::objectValue };
-
-        {
-            auto state = _state.lock_shared();
-#define MTSM_APPLICATION_STATE_GEN(source, type, name, key, ...) \
-    if (parseSource == source)                                   \
-        JsonUtils::SetValueForKey(root, key, state->name);
-
-            MTSM_APPLICATION_STATE_FIELDS(MTSM_APPLICATION_STATE_GEN)
-#undef MTSM_APPLICATION_STATE_GEN
-        }
-        return root;
-    }
-
-    // Generate all getter/setters
-<<<<<<< HEAD
-#define MTSM_APPLICATION_STATE_GEN(type, name, key, ...)    \
-    type ApplicationState::name() const noexcept            \
-    {                                                       \
-        const auto state = _state.lock_shared();            \
-        const auto& value = state->name;                    \
-        return value ? *value : type{ __VA_ARGS__ };        \
-    }                                                       \
-                                                            \
-    void ApplicationState::name(const type& value) noexcept \
-    {                                                       \
-        {                                                   \
-            auto state = _state.lock();                     \
-            state->name.emplace(value);                     \
-        }                                                   \
-                                                            \
-        _throttler();                                       \
-    }
-    MTSM_APPLICATION_STATE_FIELDS(MTSM_APPLICATION_STATE_GEN)
-#undef MTSM_APPLICATION_STATE_GEN
-
-    void ApplicationState::_writeFileContents(const std::string_view content) const
-    {
-        if (::Microsoft::Console::Utils::IsElevated())
-        {
-            // DON'T use WriteUTF8FileAtomic, which will write to a temporary file
-            // then rename that file to the final filename. That actually lets us
-            // overwrite the elevate file's contents even when unelevated, because
-            // we're effectively deleting the original file, then renaming a
-            // different file in it's place.
-            //
-            // We're not worried about someone else doing that though, if they do
-            // that with the wrong permissions, then we'll just ignore the file and
-            // start over.
-            WriteUTF8File(_path, content, true);
-        }
-        else
-        {
-            WriteUTF8FileAtomic(_path, content);
-        }
-    }
-
-    std::optional<std::string> ApplicationState::_readFileContents() const
-    {
-        return ReadUTF8FileIfExists(_path, ::Microsoft::Console::Utils::IsElevated());
-    }
-=======
-#define MTSM_APPLICATION_STATE_GEN(source, type, name, key, ...) \
-    type ApplicationState::name() const noexcept                 \
-    {                                                            \
-        const auto state = _state.lock_shared();                 \
-        const auto& value = state->name;                         \
-        return value ? *value : type{ __VA_ARGS__ };             \
-    }                                                            \
-                                                                 \
-    void ApplicationState::name(const type& value) noexcept      \
-    {                                                            \
-        {                                                        \
-            auto state = _state.lock();                          \
-            state->name.emplace(value);                          \
-        }                                                        \
-                                                                 \
-        _throttler();                                            \
-    }
-    MTSM_APPLICATION_STATE_FIELDS(MTSM_APPLICATION_STATE_GEN)
-#undef MTSM_APPLICATION_STATE_GEN
-
-    std::optional<std::string> ApplicationState::_readSharedContents() const
-    {
-        return ReadUTF8FileIfExists(_sharedPath);
-    }
-
-    std::optional<std::string> ApplicationState::_readElevatedContents() const
-    {
-        return ::Microsoft::Console::Utils::IsElevated() ? ReadUTF8FileIfExists(_elevatedPath, true) : std::nullopt;
-    }
-
-    void ApplicationState::_writeSharedContents(const std::string_view content) const
-    {
-        WriteUTF8FileAtomic(_sharedPath, content);
-    }
-
-    void ApplicationState::_writeElevatedContents(const std::string_view content) const
-    {
-        if (::Microsoft::Console::Utils::IsElevated())
-        {
-            // DON'T use WriteUTF8FileAtomic, which will write to a temporary file
-            // then rename that file to the final filename. That actually lets us
-            // overwrite the elevate file's contents even when unelevated, because
-            // we're effectively deleting the original file, then renaming a
-            // different file in it's place.
-            //
-            // We're not worried about someone else doing that though, if they do
-            // that with the wrong permissions, then we'll just ignore the file and
-            // start over.
-            WriteUTF8File(_elevatedPath, content, true);
-        }
-        else
-        {
-            // do nothing
-        }
-    }
-
->>>>>>> b1b1befe
-}
+// Copyright (c) Microsoft Corporation.
+// Licensed under the MIT license.
+
+#include "pch.h"
+#include "ApplicationState.h"
+#include "CascadiaSettings.h"
+#include "ApplicationState.g.cpp"
+#include "WindowLayout.g.cpp"
+#include "ActionAndArgs.h"
+#include "JsonUtils.h"
+#include "FileUtils.h"
+#include "../../types/inc/utils.hpp"
+
+static constexpr std::wstring_view stateFileName{ L"state.json" };
+static constexpr std::wstring_view elevatedStateFileName{ L"elevated-state.json" };
+
+static constexpr std::string_view TabLayoutKey{ "tabLayout" };
+static constexpr std::string_view InitialPositionKey{ "initialPosition" };
+static constexpr std::string_view InitialSizeKey{ "initialSize" };
+
+namespace Microsoft::Terminal::Settings::Model::JsonUtils
+{
+    using namespace winrt::Microsoft::Terminal::Settings::Model;
+
+    template<>
+    struct ConversionTrait<WindowLayout>
+    {
+        WindowLayout FromJson(const Json::Value& json)
+        {
+            auto layout = winrt::make_self<implementation::WindowLayout>();
+
+            GetValueForKey(json, TabLayoutKey, layout->_TabLayout);
+            GetValueForKey(json, InitialPositionKey, layout->_InitialPosition);
+            GetValueForKey(json, InitialSizeKey, layout->_InitialSize);
+
+            return *layout;
+        }
+
+        bool CanConvert(const Json::Value& json)
+        {
+            return json.isObject();
+        }
+
+        Json::Value ToJson(const WindowLayout& val)
+        {
+            Json::Value json{ Json::objectValue };
+
+            SetValueForKey(json, TabLayoutKey, val.TabLayout());
+            SetValueForKey(json, InitialPositionKey, val.InitialPosition());
+            SetValueForKey(json, InitialSizeKey, val.InitialSize());
+
+            return json;
+        }
+
+        std::string TypeDescription() const
+        {
+            return "WindowLayout";
+        }
+    };
+}
+
+using namespace ::Microsoft::Terminal::Settings::Model;
+
+namespace winrt::Microsoft::Terminal::Settings::Model::implementation
+{
+    ApplicationState::ApplicationState(std::filesystem::path sharedPath,
+                                       std::filesystem::path elevatedPath) noexcept :
+        _sharedPath{ std::move(sharedPath) },
+        _elevatedPath{ std::move(elevatedPath) },
+        _throttler{ std::chrono::seconds(1), [this]() { _write(); } }
+    {
+        _read();
+    }
+
+    // The destructor ensures that the last write is flushed to disk before returning.
+    ApplicationState::~ApplicationState()
+    {
+        // This will ensure that we not just cancel the last outstanding timer,
+        // but instead force it to run as soon as possible and wait for it to complete.
+        _throttler.flush();
+    }
+
+    // Re-read the state.json from disk.
+    void ApplicationState::Reload() const noexcept
+    {
+        _read();
+    }
+
+    // Returns the state.json path on the disk.
+    winrt::hstring ApplicationState::FilePath() const noexcept
+    {
+        return winrt::hstring{ _sharedPath.wstring() };
+    }
+
+    // TODO!
+    // Deserializes the state.json at _path into this ApplicationState.
+    // * ANY errors during app state will result in the creation of a new empty state.
+    // * ANY errors during runtime will result in changes being partially ignored.
+    void ApplicationState::_read() const noexcept
+    try
+    {
+        std::string errs;
+        std::unique_ptr<Json::CharReader> reader{ Json::CharReaderBuilder::CharReaderBuilder().newCharReader() };
+
+        const auto sharedData = _readSharedContents().value_or(std::string{});
+        if (!sharedData.empty())
+        {
+            Json::Value root;
+            if (!reader->parse(sharedData.data(), sharedData.data() + sharedData.size(), &root, &errs))
+            {
+                throw winrt::hresult_error(WEB_E_INVALID_JSON_STRING, winrt::to_hstring(errs));
+            }
+
+            FromJson(root, FileSource::Shared);
+        }
+        if (::Microsoft::Console::Utils::IsElevated())
+        {
+            if (const auto elevatedData{ _readElevatedContents().value_or(std::string{}) }; !elevatedData.empty())
+            {
+                Json::Value root;
+                if (!reader->parse(elevatedData.data(), elevatedData.data() + elevatedData.size(), &root, &errs))
+                {
+                    throw winrt::hresult_error(WEB_E_INVALID_JSON_STRING, winrt::to_hstring(errs));
+                }
+
+                FromJson(root, FileSource::Local);
+            }
+        }
+    }
+    CATCH_LOG()
+
+    // Serialized this ApplicationState (in `context`) into the state.json at _path.
+    // * Errors are only logged.
+    // * _state->_writeScheduled is set to false, signaling our
+    //   setters that _synchronize() needs to be called again.
+    void ApplicationState::_write() const noexcept
+    try
+    {
+        Json::StreamWriterBuilder wbuilder;
+
+        _writeSharedContents(Json::writeString(wbuilder, ToJson(FileSource::Shared)));
+        _writeElevatedContents(Json::writeString(wbuilder, ToJson(FileSource::Local)));
+    }
+    CATCH_LOG()
+
+    // Returns the application-global ApplicationState object.
+    Microsoft::Terminal::Settings::Model::ApplicationState ApplicationState::SharedInstance()
+    {
+        static auto state = winrt::make_self<ApplicationState>(GetBaseSettingsPath() / stateFileName,
+                                                               GetBaseSettingsPath() / elevatedStateFileName);
+        return *state;
+    }
+
+    void ApplicationState::FromJson(const Json::Value& root, FileSource parseSource) const noexcept
+    {
+        auto state = _state.lock();
+        // GetValueForKey() comes in two variants:
+        // * take a std::optional<T> reference
+        // * return std::optional<T> by value
+        // At the time of writing the former version skips missing fields in the json,
+        // but we want to explicitly clear state fields that were removed from state.json.
+#define MTSM_APPLICATION_STATE_GEN(source, type, name, key, ...) \
+    if (parseSource == source)                                   \
+        state->name = JsonUtils::GetValueForKey<std::optional<type>>(root, key);
+
+        MTSM_APPLICATION_STATE_FIELDS(MTSM_APPLICATION_STATE_GEN)
+#undef MTSM_APPLICATION_STATE_GEN
+    }
+
+    Json::Value ApplicationState::ToJson(FileSource parseSource) const noexcept
+    {
+        Json::Value root{ Json::objectValue };
+
+        {
+            auto state = _state.lock_shared();
+#define MTSM_APPLICATION_STATE_GEN(source, type, name, key, ...) \
+    if (parseSource == source)                                   \
+        JsonUtils::SetValueForKey(root, key, state->name);
+
+            MTSM_APPLICATION_STATE_FIELDS(MTSM_APPLICATION_STATE_GEN)
+#undef MTSM_APPLICATION_STATE_GEN
+        }
+        return root;
+    }
+
+    // Generate all getter/setters
+#define MTSM_APPLICATION_STATE_GEN(source, type, name, key, ...) \
+    type ApplicationState::name() const noexcept                 \
+    {                                                            \
+        const auto state = _state.lock_shared();                 \
+        const auto& value = state->name;                         \
+        return value ? *value : type{ __VA_ARGS__ };             \
+    }                                                            \
+                                                                 \
+    void ApplicationState::name(const type& value) noexcept      \
+    {                                                            \
+        {                                                        \
+            auto state = _state.lock();                          \
+            state->name.emplace(value);                          \
+        }                                                        \
+                                                                 \
+        _throttler();                                            \
+    }
+    MTSM_APPLICATION_STATE_FIELDS(MTSM_APPLICATION_STATE_GEN)
+#undef MTSM_APPLICATION_STATE_GEN
+
+    std::optional<std::string> ApplicationState::_readSharedContents() const
+    {
+        return ReadUTF8FileIfExists(_sharedPath);
+    }
+
+    std::optional<std::string> ApplicationState::_readElevatedContents() const
+    {
+        return ::Microsoft::Console::Utils::IsElevated() ? ReadUTF8FileIfExists(_elevatedPath, true) : std::nullopt;
+    }
+
+    void ApplicationState::_writeSharedContents(const std::string_view content) const
+    {
+        WriteUTF8FileAtomic(_sharedPath, content);
+    }
+
+    void ApplicationState::_writeElevatedContents(const std::string_view content) const
+    {
+        if (::Microsoft::Console::Utils::IsElevated())
+        {
+            // DON'T use WriteUTF8FileAtomic, which will write to a temporary file
+            // then rename that file to the final filename. That actually lets us
+            // overwrite the elevate file's contents even when unelevated, because
+            // we're effectively deleting the original file, then renaming a
+            // different file in it's place.
+            //
+            // We're not worried about someone else doing that though, if they do
+            // that with the wrong permissions, then we'll just ignore the file and
+            // start over.
+            WriteUTF8File(_elevatedPath, content, true);
+        }
+        else
+        {
+            // do nothing
+        }
+    }
+
+}