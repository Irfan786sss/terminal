--- conflicted
+++ resolved
@@ -1,815 +1,812 @@
-// Copyright (c) Microsoft Corporation.
-// Licensed under the MIT license.
-
-#pragma once
-
-// HEY YOU: When adding ActionArgs types, make sure to add the corresponding
-//          *.g.cpp to ActionArgs.cpp!
-#include "ActionEventArgs.g.h"
-#include "NewTerminalArgs.g.h"
-#include "CopyTextArgs.g.h"
-#include "NewTabArgs.g.h"
-#include "SwitchToTabArgs.g.h"
-#include "ResizePaneArgs.g.h"
-#include "MoveFocusArgs.g.h"
-#include "MovePaneArgs.g.h"
-#include "SwapPaneArgs.g.h"
-#include "AdjustFontSizeArgs.g.h"
-#include "SendInputArgs.g.h"
-#include "SplitPaneArgs.g.h"
-#include "OpenSettingsArgs.g.h"
-#include "SetFocusModeArgs.g.h"
-#include "SetFullScreenArgs.g.h"
-#include "SetMaximizedArgs.g.h"
-#include "SetColorSchemeArgs.g.h"
-#include "SetTabColorArgs.g.h"
-#include "RenameTabArgs.g.h"
-#include "ExecuteCommandlineArgs.g.h"
-#include "CloseOtherTabsArgs.g.h"
-#include "CloseTabsAfterArgs.g.h"
-#include "CloseTabArgs.g.h"
-#include "ScrollUpArgs.g.h"
-#include "ScrollDownArgs.g.h"
-#include "ScrollToMarkArgs.g.h"
-#include "AddMarkArgs.g.h"
-#include "MoveTabArgs.g.h"
-#include "ToggleCommandPaletteArgs.g.h"
-#include "SuggestionsArgs.g.h"
-#include "FindMatchArgs.g.h"
-#include "NewWindowArgs.g.h"
-#include "PrevTabArgs.g.h"
-#include "NextTabArgs.g.h"
-#include "RenameWindowArgs.g.h"
-#include "GlobalSummonArgs.g.h"
-#include "FocusPaneArgs.g.h"
-#include "ExportBufferArgs.g.h"
-#include "ClearBufferArgs.g.h"
-#include "MultipleActionsArgs.g.h"
-#include "AdjustOpacityArgs.g.h"
-#include "SelectCommandArgs.g.h"
-#include "SelectOutputArgs.g.h"
-#include "ColorSelectionArgs.g.h"
-
-#include "JsonUtils.h"
-#include "HashUtils.h"
-#include "TerminalWarnings.h"
-#include "../inc/WindowingBehavior.h"
-
-#include "TerminalSettingsSerializationHelpers.h"
-
-#include "ActionArgsMagic.h"
-
-#define ACTION_ARG(type, name, ...)                                                                    \
-public:                                                                                                \
-    type name() const noexcept { return _##name.has_value() ? _##name.value() : type{ __VA_ARGS__ }; } \
-    void name(const type& value) noexcept { _##name = value; }                                         \
-                                                                                                       \
-private:                                                                                               \
-    std::optional<type> _##name{ std::nullopt };
-
-// Notes on defining ActionArgs and ActionEventArgs:
-// * All properties specific to an action should be defined as an ActionArgs
-//   class that implements IActionArgs
-// * ActionEventArgs holds a single IActionArgs. For events that don't need
-//   additional args, this can be nullptr.
-
-////////////////////////////////////////////////////////////////////////////////
-// BEGIN X-MACRO MADNESS
-////////////////////////////////////////////////////////////////////////////////
-
-// A helper for saying "This class has no other property validation". This will
-// make sense below.
-#define NO_OTHER_VALIDATION() ;
-
-// Below are definitions for the properties for each and every ActionArgs type.
-// Each should maintain the same format:
-//
-// #define MY_FOO_ARGS(X)                    \
-//     X(ParamOneType, One, "one", {validation}, {default args}) \
-//     X(Windows::Foundation::IReference<ParamTwoType>, Two, "two", {validation}, nullptr)
-//     { etc... }
-//
-// If one of your properties needs some additional validation done to it, then
-// fill in {validation} with whatever logic needs to be done. Or, just set to
-// false, if we don't really care if the parameter is required or not.
-
-////////////////////////////////////////////////////////////////////////////////
-#define COPY_TEXT_ARGS(X)                           \
-    X(bool, SingleLine, "singleLine", false, false) \
-    X(Windows::Foundation::IReference<Control::CopyFormat>, CopyFormatting, "copyFormatting", false, nullptr)
-
-////////////////////////////////////////////////////////////////////////////////
-#define MOVE_PANE_ARGS(X)                    \
-    X(uint32_t, TabIndex, "index", false, 0) \
-    X(winrt::hstring, Window, "window", false, L"")
-
-////////////////////////////////////////////////////////////////////////////////
-#define SWITCH_TO_TAB_ARGS(X) \
-    X(uint32_t, TabIndex, "index", false, 0)
-
-////////////////////////////////////////////////////////////////////////////////
-#define RESIZE_PANE_ARGS(X) \
-    X(Model::ResizeDirection, ResizeDirection, "direction", args->ResizeDirection() == ResizeDirection::None, Model::ResizeDirection::None)
-
-////////////////////////////////////////////////////////////////////////////////
-#define MOVE_FOCUS_ARGS(X) \
-    X(Model::FocusDirection, FocusDirection, "direction", args->FocusDirection() == Model::FocusDirection::None, Model::FocusDirection::None)
-
-////////////////////////////////////////////////////////////////////////////////
-#define SWAP_PANE_ARGS(X) \
-    X(Model::FocusDirection, Direction, "direction", args->Direction() == Model::FocusDirection::None, Model::FocusDirection::None)
-
-////////////////////////////////////////////////////////////////////////////////
-#define ADJUST_FONT_SIZE_ARGS(X) \
-    X(float, Delta, "delta", false, 0)
-
-////////////////////////////////////////////////////////////////////////////////
-#define SEND_INPUT_ARGS(X) \
-    X(winrt::hstring, Input, "input", args->Input().empty(), L"")
-
-////////////////////////////////////////////////////////////////////////////////
-#define OPEN_SETTINGS_ARGS(X) \
-    X(SettingsTarget, Target, "target", false, SettingsTarget::SettingsFile)
-
-////////////////////////////////////////////////////////////////////////////////
-#define SET_FOCUS_MODE_ARGS(X) \
-    X(bool, IsFocusMode, "isFocusMode", false, false)
-
-////////////////////////////////////////////////////////////////////////////////
-#define SET_MAXIMIZED_ARGS(X) \
-    X(bool, IsMaximized, "isMaximized", false, false)
-
-////////////////////////////////////////////////////////////////////////////////
-#define SET_FULL_SCREEN_ARGS(X) \
-    X(bool, IsFullScreen, "isFullScreen", false, false)
-
-////////////////////////////////////////////////////////////////////////////////
-#define SET_MAXIMIZED_ARGS(X) \
-    X(bool, IsMaximized, "isMaximized", false, false)
-
-////////////////////////////////////////////////////////////////////////////////
-#define SET_COLOR_SCHEME_ARGS(X) \
-    X(winrt::hstring, SchemeName, "colorScheme", args->SchemeName().empty(), L"")
-
-////////////////////////////////////////////////////////////////////////////////
-#define SET_TAB_COLOR_ARGS(X) \
-    X(Windows::Foundation::IReference<Windows::UI::Color>, TabColor, "color", false, nullptr)
-
-////////////////////////////////////////////////////////////////////////////////
-#define RENAME_TAB_ARGS(X) \
-    X(winrt::hstring, Title, "title", false, L"")
-
-////////////////////////////////////////////////////////////////////////////////
-#define EXECUTE_COMMANDLINE_ARGS(X) \
-    X(winrt::hstring, Commandline, "commandline", args->Commandline().empty(), L"")
-
-////////////////////////////////////////////////////////////////////////////////
-#define CLOSE_OTHER_TABS_ARGS(X) \
-    X(Windows::Foundation::IReference<uint32_t>, Index, "index", false, nullptr)
-
-////////////////////////////////////////////////////////////////////////////////
-#define CLOSE_TABS_AFTER_ARGS(X) \
-    X(Windows::Foundation::IReference<uint32_t>, Index, "index", false, nullptr)
-
-////////////////////////////////////////////////////////////////////////////////
-#define CLOSE_TAB_ARGS(X) \
-    X(Windows::Foundation::IReference<uint32_t>, Index, "index", false, nullptr)
-
-////////////////////////////////////////////////////////////////////////////////
-// Interestingly, the order MATTERS here. Window has to be BEFORE Direction,
-// because otherwise we won't have parsed the Window yet when we validate the
-// Direction.
-#define MOVE_TAB_ARGS(X)                            \
-    X(winrt::hstring, Window, "window", false, L"") \
-    X(MoveTabDirection, Direction, "direction", (args->Direction() == MoveTabDirection::None) && (args->Window().empty()), MoveTabDirection::None)
-
-// Other ideas:
-//  X(uint32_t, TabIndex, "index", false, 0) \ // target? source?
-
-////////////////////////////////////////////////////////////////////////////////
-#define SCROLL_UP_ARGS(X) \
-    X(Windows::Foundation::IReference<uint32_t>, RowsToScroll, "rowsToScroll", false, nullptr)
-
-////////////////////////////////////////////////////////////////////////////////
-#define SCROLL_DOWN_ARGS(X) \
-    X(Windows::Foundation::IReference<uint32_t>, RowsToScroll, "rowsToScroll", false, nullptr)
-
-////////////////////////////////////////////////////////////////////////////////
-#define SCROLL_TO_MARK_ARGS(X) \
-    X(Microsoft::Terminal::Control::ScrollToMarkDirection, Direction, "direction", false, Microsoft::Terminal::Control::ScrollToMarkDirection::Previous)
-
-////////////////////////////////////////////////////////////////////////////////
-#define ADD_MARK_ARGS(X) \
-    X(Windows::Foundation::IReference<Microsoft::Terminal::Core::Color>, Color, "color", false, nullptr)
-
-////////////////////////////////////////////////////////////////////////////////
-#define TOGGLE_COMMAND_PALETTE_ARGS(X) \
-    X(CommandPaletteLaunchMode, LaunchMode, "launchMode", false, CommandPaletteLaunchMode::Action)
-
-////////////////////////////////////////////////////////////////////////////////
-#define SUGGESTIONS_ARGS(X) \
-    X(SuggestionsSource, Source, "source", false, SuggestionsSource::Tasks)
-
-////////////////////////////////////////////////////////////////////////////////
-#define FIND_MATCH_ARGS(X) \
-    X(FindMatchDirection, Direction, "direction", args->Direction() == FindMatchDirection::None, FindMatchDirection::None)
-
-////////////////////////////////////////////////////////////////////////////////
-#define PREV_TAB_ARGS(X) \
-    X(Windows::Foundation::IReference<TabSwitcherMode>, SwitcherMode, "tabSwitcherMode", false, nullptr)
-
-////////////////////////////////////////////////////////////////////////////////
-#define NEXT_TAB_ARGS(X) \
-    X(Windows::Foundation::IReference<TabSwitcherMode>, SwitcherMode, "tabSwitcherMode", false, nullptr)
-
-////////////////////////////////////////////////////////////////////////////////
-#define RENAME_WINDOW_ARGS(X) \
-    X(winrt::hstring, Name, "name", false, L"")
-
-////////////////////////////////////////////////////////////////////////////////
-#define GLOBAL_SUMMON_ARGS(X)                                                               \
-    X(winrt::hstring, Name, "name", false, L"")                                             \
-    X(Model::DesktopBehavior, Desktop, "desktop", false, Model::DesktopBehavior::ToCurrent) \
-    X(Model::MonitorBehavior, Monitor, "monitor", false, Model::MonitorBehavior::ToMouse)   \
-    X(bool, ToggleVisibility, "toggleVisibility", false, true)                              \
-    X(uint32_t, DropdownDuration, "dropdownDuration", false, 0)
-
-////////////////////////////////////////////////////////////////////////////////
-#define FOCUS_PANE_ARGS(X) \
-    X(uint32_t, Id, "id", false, 0u)
-
-////////////////////////////////////////////////////////////////////////////////
-#define EXPORT_BUFFER_ARGS(X) \
-    X(winrt::hstring, Path, "path", false, L"")
-
-////////////////////////////////////////////////////////////////////////////////
-#define CLEAR_BUFFER_ARGS(X) \
-    X(winrt::Microsoft::Terminal::Control::ClearBufferType, Clear, "clear", false, winrt::Microsoft::Terminal::Control::ClearBufferType::All)
-
-////////////////////////////////////////////////////////////////////////////////
-#define ADJUST_OPACITY_ARGS(X)               \
-    X(int32_t, Opacity, "opacity", false, 0) \
-    X(bool, Relative, "relative", false, true)
-
-////////////////////////////////////////////////////////////////////////////////
-#define SELECT_COMMAND_ARGS(X) \
-    X(SelectOutputDirection, Direction, "direction", false, SelectOutputDirection::Previous)
-
-////////////////////////////////////////////////////////////////////////////////
-#define SELECT_OUTPUT_ARGS(X) \
-    X(SelectOutputDirection, Direction, "direction", false, SelectOutputDirection::Previous)
-
-////////////////////////////////////////////////////////////////////////////////
-#define COLOR_SELECTION_ARGS(X)                                                                      \
-    X(winrt::Microsoft::Terminal::Control::SelectionColor, Foreground, "foreground", false, nullptr) \
-    X(winrt::Microsoft::Terminal::Control::SelectionColor, Background, "background", false, nullptr) \
-    X(winrt::Microsoft::Terminal::Core::MatchMode, MatchMode, "matchMode", false, winrt::Microsoft::Terminal::Core::MatchMode::None)
-
-////////////////////////////////////////////////////////////////////////////////
-
-namespace winrt::Microsoft::Terminal::Settings::Model::implementation
-{
-    using namespace ::Microsoft::Terminal::Settings::Model;
-    using FromJsonResult = std::tuple<Model::IActionArgs, std::vector<SettingsLoadWarnings>>;
-
-    struct ActionEventArgs : public ActionEventArgsT<ActionEventArgs>
-    {
-        ActionEventArgs() = default;
-
-        explicit ActionEventArgs(const Model::IActionArgs& args) :
-            _ActionArgs{ args } {};
-        WINRT_PROPERTY(IActionArgs, ActionArgs, nullptr);
-        WINRT_PROPERTY(bool, Handled, false);
-    };
-
-    // Although it may _seem_ like NewTerminalArgs can use ACTION_ARG_BODY, it
-    // actually can't, because it isn't an `IActionArgs`, which breaks some
-    // assumptions made in the macro.
-    struct NewTerminalArgs : public NewTerminalArgsT<NewTerminalArgs>
-    {
-        NewTerminalArgs() = default;
-        NewTerminalArgs(int32_t& profileIndex) :
-            _ProfileIndex{ profileIndex } {};
-        ACTION_ARG(winrt::hstring, Commandline, L"");
-        ACTION_ARG(winrt::hstring, StartingDirectory, L"");
-        ACTION_ARG(winrt::hstring, TabTitle, L"");
-        ACTION_ARG(Windows::Foundation::IReference<Windows::UI::Color>, TabColor, nullptr);
-        ACTION_ARG(Windows::Foundation::IReference<int32_t>, ProfileIndex, nullptr);
-        ACTION_ARG(winrt::hstring, Profile, L"");
-        ACTION_ARG(Windows::Foundation::IReference<bool>, SuppressApplicationTitle, nullptr);
-        ACTION_ARG(winrt::hstring, ColorScheme);
-        ACTION_ARG(Windows::Foundation::IReference<bool>, Elevate, nullptr);
-        ACTION_ARG(winrt::guid, ContentGuid);
-
-        static constexpr std::string_view CommandlineKey{ "commandline" };
-        static constexpr std::string_view StartingDirectoryKey{ "startingDirectory" };
-        static constexpr std::string_view TabTitleKey{ "tabTitle" };
-        static constexpr std::string_view TabColorKey{ "tabColor" };
-        static constexpr std::string_view ProfileIndexKey{ "index" };
-        static constexpr std::string_view ProfileKey{ "profile" };
-        static constexpr std::string_view SuppressApplicationTitleKey{ "suppressApplicationTitle" };
-        static constexpr std::string_view ColorSchemeKey{ "colorScheme" };
-        static constexpr std::string_view ElevateKey{ "elevate" };
-        static constexpr std::string_view ContentKey{ "__content" };
-
-    public:
-        hstring GenerateName() const;
-        hstring ToCommandline() const;
-
-        bool Equals(const Model::NewTerminalArgs& other)
-        {
-            auto otherAsUs = other.try_as<NewTerminalArgs>();
-            if (otherAsUs)
-            {
-                return otherAsUs->_Commandline == _Commandline &&
-                       otherAsUs->_StartingDirectory == _StartingDirectory &&
-                       otherAsUs->_TabTitle == _TabTitle &&
-                       otherAsUs->_TabColor == _TabColor &&
-                       otherAsUs->_ProfileIndex == _ProfileIndex &&
-                       otherAsUs->_Profile == _Profile &&
-                       otherAsUs->_SuppressApplicationTitle == _SuppressApplicationTitle &&
-                       otherAsUs->_ColorScheme == _ColorScheme &&
-                       otherAsUs->_Elevate == _Elevate &&
-                       otherAsUs->_ContentGuid == _ContentGuid;
-            }
-            return false;
-        };
-        static Model::NewTerminalArgs FromJson(const Json::Value& json)
-        {
-            // LOAD BEARING: Not using make_self here _will_ break you in the future!
-            auto args = winrt::make_self<NewTerminalArgs>();
-            JsonUtils::GetValueForKey(json, CommandlineKey, args->_Commandline);
-            JsonUtils::GetValueForKey(json, StartingDirectoryKey, args->_StartingDirectory);
-            JsonUtils::GetValueForKey(json, TabTitleKey, args->_TabTitle);
-            JsonUtils::GetValueForKey(json, ProfileIndexKey, args->_ProfileIndex);
-            JsonUtils::GetValueForKey(json, ProfileKey, args->_Profile);
-            JsonUtils::GetValueForKey(json, TabColorKey, args->_TabColor);
-            JsonUtils::GetValueForKey(json, SuppressApplicationTitleKey, args->_SuppressApplicationTitle);
-            JsonUtils::GetValueForKey(json, ColorSchemeKey, args->_ColorScheme);
-            JsonUtils::GetValueForKey(json, ElevateKey, args->_Elevate);
-            JsonUtils::GetValueForKey(json, ContentKey, args->_ContentGuid);
-            return *args;
-        }
-        static Json::Value ToJson(const Model::NewTerminalArgs& val)
-        {
-            if (!val)
-            {
-                return {};
-            }
-            Json::Value json{ Json::ValueType::objectValue };
-            const auto args{ get_self<NewTerminalArgs>(val) };
-            JsonUtils::SetValueForKey(json, CommandlineKey, args->_Commandline);
-            JsonUtils::SetValueForKey(json, StartingDirectoryKey, args->_StartingDirectory);
-            JsonUtils::SetValueForKey(json, TabTitleKey, args->_TabTitle);
-            JsonUtils::SetValueForKey(json, ProfileIndexKey, args->_ProfileIndex);
-            JsonUtils::SetValueForKey(json, ProfileKey, args->_Profile);
-            JsonUtils::SetValueForKey(json, TabColorKey, args->_TabColor);
-            JsonUtils::SetValueForKey(json, SuppressApplicationTitleKey, args->_SuppressApplicationTitle);
-            JsonUtils::SetValueForKey(json, ColorSchemeKey, args->_ColorScheme);
-            JsonUtils::SetValueForKey(json, ElevateKey, args->_Elevate);
-            JsonUtils::SetValueForKey(json, ContentKey, args->_ContentGuid);
-            return json;
-        }
-        Model::NewTerminalArgs Copy() const
-        {
-            auto copy{ winrt::make_self<NewTerminalArgs>() };
-            copy->_Commandline = _Commandline;
-            copy->_StartingDirectory = _StartingDirectory;
-            copy->_TabTitle = _TabTitle;
-            copy->_TabColor = _TabColor;
-            copy->_ProfileIndex = _ProfileIndex;
-            copy->_Profile = _Profile;
-            copy->_SuppressApplicationTitle = _SuppressApplicationTitle;
-            copy->_ColorScheme = _ColorScheme;
-            copy->_Elevate = _Elevate;
-            copy->_ContentGuid = _ContentGuid;
-            return *copy;
-        }
-        size_t Hash() const
-        {
-            til::hasher h;
-            Hash(h);
-            return h.finalize();
-        }
-        void Hash(til::hasher& h) const
-        {
-            h.write(Commandline());
-            h.write(StartingDirectory());
-            h.write(TabTitle());
-            h.write(TabColor());
-            h.write(ProfileIndex());
-            h.write(Profile());
-            h.write(SuppressApplicationTitle());
-            h.write(ColorScheme());
-            h.write(Elevate());
-            h.write(ContentGuid());
-        }
-    };
-}
-
-template<>
-struct til::hash_trait<winrt::Microsoft::Terminal::Settings::Model::NewTerminalArgs>
-{
-    using M = winrt::Microsoft::Terminal::Settings::Model::NewTerminalArgs;
-    using I = winrt::Microsoft::Terminal::Settings::Model::implementation::NewTerminalArgs;
-
-    void operator()(hasher& h, const M& value) const noexcept
-    {
-        if (value)
-        {
-            winrt::get_self<I>(value)->Hash(h);
-        }
-    }
-};
-template<>
-struct til::hash_trait<winrt::Microsoft::Terminal::Control::SelectionColor>
-{
-    using M = winrt::Microsoft::Terminal::Control::SelectionColor;
-
-    void operator()(hasher& h, const M& value) const noexcept
-    {
-        if (value)
-        {
-            h.write(value.Color());
-            h.write(value.IsIndex16());
-        }
-    }
-};
-
-namespace winrt::Microsoft::Terminal::Settings::Model::implementation
-{
-    // New Tabs, Panes, and Windows all use NewTerminalArgs, which is more
-    // complicated and doesn't play nice with the macro. So those we'll still
-    // have to define manually.
-
-    struct NewTabArgs : public NewTabArgsT<NewTabArgs>
-    {
-        NewTabArgs() = default;
-        NewTabArgs(const Model::NewTerminalArgs& terminalArgs) :
-            _TerminalArgs{ terminalArgs } {};
-        WINRT_PROPERTY(Model::NewTerminalArgs, TerminalArgs, nullptr);
-
-    public:
-        hstring GenerateName() const;
-
-        bool Equals(const IActionArgs& other)
-        {
-            auto otherAsUs = other.try_as<NewTabArgs>();
-            if (otherAsUs)
-            {
-                return otherAsUs->_TerminalArgs.Equals(_TerminalArgs);
-            }
-            return false;
-        };
-        static FromJsonResult FromJson(const Json::Value& json)
-        {
-            // LOAD BEARING: Not using make_self here _will_ break you in the future!
-            auto args = winrt::make_self<NewTabArgs>();
-            args->_TerminalArgs = NewTerminalArgs::FromJson(json);
-            return { *args, {} };
-        }
-        static Json::Value ToJson(const IActionArgs& val)
-        {
-            if (!val)
-            {
-                return {};
-            }
-            const auto args{ get_self<NewTabArgs>(val) };
-            return NewTerminalArgs::ToJson(args->_TerminalArgs);
-        }
-        IActionArgs Copy() const
-        {
-            auto copy{ winrt::make_self<NewTabArgs>() };
-            copy->_TerminalArgs = _TerminalArgs.Copy();
-            return *copy;
-        }
-        size_t Hash() const
-        {
-            til::hasher h;
-            h.write(TerminalArgs());
-            return h.finalize();
-        }
-    };
-
-    struct SplitPaneArgs : public SplitPaneArgsT<SplitPaneArgs>
-    {
-        SplitPaneArgs() = default;
-        SplitPaneArgs(SplitType splitMode, SplitDirection direction, double size, const Model::NewTerminalArgs& terminalArgs) :
-            _SplitMode{ splitMode },
-            _SplitDirection{ direction },
-            _SplitSize{ size },
-            _TerminalArgs{ terminalArgs } {};
-        SplitPaneArgs(SplitDirection direction, double size, const Model::NewTerminalArgs& terminalArgs) :
-            _SplitDirection{ direction },
-            _SplitSize{ size },
-            _TerminalArgs{ terminalArgs } {};
-        SplitPaneArgs(SplitDirection direction, const Model::NewTerminalArgs& terminalArgs) :
-            _SplitDirection{ direction },
-            _TerminalArgs{ terminalArgs } {};
-        SplitPaneArgs(SplitType splitMode) :
-            _SplitMode{ splitMode } {};
-        ACTION_ARG(Model::SplitDirection, SplitDirection, SplitDirection::Automatic);
-        WINRT_PROPERTY(Model::NewTerminalArgs, TerminalArgs, nullptr);
-        ACTION_ARG(SplitType, SplitMode, SplitType::Manual);
-        ACTION_ARG(double, SplitSize, .5);
-
-        static constexpr std::string_view SplitKey{ "split" };
-        static constexpr std::string_view SplitModeKey{ "splitMode" };
-        static constexpr std::string_view SplitSizeKey{ "size" };
-
-    public:
-        hstring GenerateName() const;
-
-        bool Equals(const IActionArgs& other)
-        {
-            auto otherAsUs = other.try_as<SplitPaneArgs>();
-            if (otherAsUs)
-            {
-                return otherAsUs->_SplitDirection == _SplitDirection &&
-                       (otherAsUs->_TerminalArgs ? otherAsUs->_TerminalArgs.Equals(_TerminalArgs) :
-                                                   otherAsUs->_TerminalArgs == _TerminalArgs) &&
-                       otherAsUs->_SplitSize == _SplitSize &&
-                       otherAsUs->_SplitMode == _SplitMode;
-            }
-            return false;
-        };
-        static FromJsonResult FromJson(const Json::Value& json)
-        {
-            // LOAD BEARING: Not using make_self here _will_ break you in the future!
-            auto args = winrt::make_self<SplitPaneArgs>();
-            args->_TerminalArgs = NewTerminalArgs::FromJson(json);
-            JsonUtils::GetValueForKey(json, SplitKey, args->_SplitDirection);
-            JsonUtils::GetValueForKey(json, SplitModeKey, args->_SplitMode);
-            JsonUtils::GetValueForKey(json, SplitSizeKey, args->_SplitSize);
-            if (args->SplitSize() >= 1 || args->SplitSize() <= 0)
-            {
-                return { nullptr, { SettingsLoadWarnings::InvalidSplitSize } };
-            }
-            return { *args, {} };
-        }
-        static Json::Value ToJson(const IActionArgs& val)
-        {
-            if (!val)
-            {
-                return {};
-            }
-            const auto args{ get_self<SplitPaneArgs>(val) };
-            auto json{ NewTerminalArgs::ToJson(args->_TerminalArgs) };
-            JsonUtils::SetValueForKey(json, SplitKey, args->_SplitDirection);
-            JsonUtils::SetValueForKey(json, SplitModeKey, args->_SplitMode);
-            JsonUtils::SetValueForKey(json, SplitSizeKey, args->_SplitSize);
-            return json;
-        }
-        IActionArgs Copy() const
-        {
-            auto copy{ winrt::make_self<SplitPaneArgs>() };
-            copy->_SplitDirection = _SplitDirection;
-            copy->_TerminalArgs = _TerminalArgs.Copy();
-            copy->_SplitMode = _SplitMode;
-            copy->_SplitSize = _SplitSize;
-            return *copy;
-        }
-        size_t Hash() const
-        {
-            til::hasher h;
-            h.write(SplitDirection());
-            h.write(TerminalArgs());
-            h.write(SplitMode());
-            h.write(SplitSize());
-            return h.finalize();
-        }
-    };
-
-    struct NewWindowArgs : public NewWindowArgsT<NewWindowArgs>
-    {
-        NewWindowArgs() = default;
-        NewWindowArgs(const Model::NewTerminalArgs& terminalArgs) :
-            _TerminalArgs{ terminalArgs } {};
-        WINRT_PROPERTY(Model::NewTerminalArgs, TerminalArgs, nullptr);
-
-    public:
-        hstring GenerateName() const;
-
-        bool Equals(const IActionArgs& other)
-        {
-            auto otherAsUs = other.try_as<NewWindowArgs>();
-            if (otherAsUs)
-            {
-                return otherAsUs->_TerminalArgs.Equals(_TerminalArgs);
-            }
-            return false;
-        };
-        static FromJsonResult FromJson(const Json::Value& json)
-        {
-            // LOAD BEARING: Not using make_self here _will_ break you in the future!
-            auto args = winrt::make_self<NewWindowArgs>();
-            args->_TerminalArgs = NewTerminalArgs::FromJson(json);
-            return { *args, {} };
-        }
-        static Json::Value ToJson(const IActionArgs& val)
-        {
-            if (!val)
-            {
-                return {};
-            }
-            const auto args{ get_self<NewWindowArgs>(val) };
-            return NewTerminalArgs::ToJson(args->_TerminalArgs);
-        }
-        IActionArgs Copy() const
-        {
-            auto copy{ winrt::make_self<NewWindowArgs>() };
-            copy->_TerminalArgs = _TerminalArgs.Copy();
-            return *copy;
-        }
-        size_t Hash() const
-        {
-            til::hasher h;
-            h.write(TerminalArgs());
-            return h.finalize();
-        }
-    };
-
-    ACTION_ARGS_STRUCT(CopyTextArgs, COPY_TEXT_ARGS);
-
-    ACTION_ARGS_STRUCT(MovePaneArgs, MOVE_PANE_ARGS);
-
-    ACTION_ARGS_STRUCT(SwitchToTabArgs, SWITCH_TO_TAB_ARGS);
-
-    ACTION_ARGS_STRUCT(ResizePaneArgs, RESIZE_PANE_ARGS);
-
-    ACTION_ARGS_STRUCT(MoveFocusArgs, MOVE_FOCUS_ARGS);
-
-    ACTION_ARGS_STRUCT(SwapPaneArgs, SWAP_PANE_ARGS);
-
-    ACTION_ARGS_STRUCT(AdjustFontSizeArgs, ADJUST_FONT_SIZE_ARGS);
-
-    ACTION_ARGS_STRUCT(SendInputArgs, SEND_INPUT_ARGS);
-
-    ACTION_ARGS_STRUCT(OpenSettingsArgs, OPEN_SETTINGS_ARGS);
-
-    ACTION_ARGS_STRUCT(SetFocusModeArgs, SET_FOCUS_MODE_ARGS);
-
-    ACTION_ARGS_STRUCT(SetFullScreenArgs, SET_FULL_SCREEN_ARGS);
-
-    ACTION_ARGS_STRUCT(SetMaximizedArgs, SET_MAXIMIZED_ARGS);
-
-    ACTION_ARGS_STRUCT(SetColorSchemeArgs, SET_COLOR_SCHEME_ARGS);
-
-    ACTION_ARGS_STRUCT(SetTabColorArgs, SET_TAB_COLOR_ARGS);
-
-    ACTION_ARGS_STRUCT(RenameTabArgs, RENAME_TAB_ARGS);
-
-    ACTION_ARGS_STRUCT(ExecuteCommandlineArgs, EXECUTE_COMMANDLINE_ARGS);
-
-    ACTION_ARGS_STRUCT(CloseOtherTabsArgs, CLOSE_OTHER_TABS_ARGS);
-
-    ACTION_ARGS_STRUCT(CloseTabsAfterArgs, CLOSE_TABS_AFTER_ARGS);
-
-    ACTION_ARGS_STRUCT(CloseTabArgs, CLOSE_TAB_ARGS);
-
-    ACTION_ARGS_STRUCT(MoveTabArgs, MOVE_TAB_ARGS);
-
-    ACTION_ARGS_STRUCT(ScrollUpArgs, SCROLL_UP_ARGS);
-
-    ACTION_ARGS_STRUCT(ScrollDownArgs, SCROLL_DOWN_ARGS);
-
-    ACTION_ARGS_STRUCT(ScrollToMarkArgs, SCROLL_TO_MARK_ARGS);
-
-    ACTION_ARGS_STRUCT(AddMarkArgs, ADD_MARK_ARGS);
-
-    ACTION_ARGS_STRUCT(ToggleCommandPaletteArgs, TOGGLE_COMMAND_PALETTE_ARGS);
-
-    ACTION_ARGS_STRUCT(SuggestionsArgs, SUGGESTIONS_ARGS);
-
-    ACTION_ARGS_STRUCT(FindMatchArgs, FIND_MATCH_ARGS);
-
-    ACTION_ARGS_STRUCT(PrevTabArgs, PREV_TAB_ARGS);
-
-    ACTION_ARGS_STRUCT(NextTabArgs, NEXT_TAB_ARGS);
-
-    ACTION_ARGS_STRUCT(RenameWindowArgs, RENAME_WINDOW_ARGS);
-
-    struct GlobalSummonArgs : public GlobalSummonArgsT<GlobalSummonArgs>
-    {
-        ACTION_ARG_BODY(GlobalSummonArgs, GLOBAL_SUMMON_ARGS)
-    public:
-        // SPECIAL! This deserializer creates a GlobalSummonArgs with the
-        // default values for quakeMode
-        static FromJsonResult QuakeModeFromJson(const Json::Value& /*json*/)
-        {
-            // LOAD BEARING: Not using make_self here _will_ break you in the future!
-            auto args = winrt::make_self<GlobalSummonArgs>();
-            // We want to summon the window with the name "_quake" specifically.
-            args->_Name = QuakeWindowName;
-            // We want the window to dropdown, with a 200ms duration.
-            args->_DropdownDuration = 200;
-            return { *args, {} };
-        }
-    };
-
-    ACTION_ARGS_STRUCT(FocusPaneArgs, FOCUS_PANE_ARGS);
-
-    ACTION_ARGS_STRUCT(ExportBufferArgs, EXPORT_BUFFER_ARGS);
-
-    ACTION_ARGS_STRUCT(ClearBufferArgs, CLEAR_BUFFER_ARGS);
-
-    struct MultipleActionsArgs : public MultipleActionsArgsT<MultipleActionsArgs>
-    {
-        MultipleActionsArgs() = default;
-        WINRT_PROPERTY(Windows::Foundation::Collections::IVector<ActionAndArgs>, Actions);
-        static constexpr std::string_view ActionsKey{ "actions" };
-
-    public:
-        hstring GenerateName() const;
-
-        bool Equals(const IActionArgs& other)
-        {
-            auto otherAsUs = other.try_as<MultipleActionsArgs>();
-            if (otherAsUs)
-            {
-                return otherAsUs->_Actions == _Actions;
-            }
-            return false;
-        };
-        static FromJsonResult FromJson(const Json::Value& json)
-        {
-            // LOAD BEARING: Not using make_self here _will_ break you in the future!
-            auto args = winrt::make_self<MultipleActionsArgs>();
-            JsonUtils::GetValueForKey(json, ActionsKey, args->_Actions);
-            return { *args, {} };
-        }
-        static Json::Value ToJson(const IActionArgs& val)
-        {
-            if (!val)
-            {
-                return {};
-            }
-            Json::Value json{ Json::ValueType::objectValue };
-
-            const auto args{ get_self<MultipleActionsArgs>(val) };
-            JsonUtils::SetValueForKey(json, ActionsKey, args->_Actions);
-            return json;
-        }
-        IActionArgs Copy() const
-        {
-            auto copy{ winrt::make_self<MultipleActionsArgs>() };
-            copy->_Actions = _Actions;
-            return *copy;
-        }
-        size_t Hash() const
-        {
-            til::hasher h;
-            h.write(winrt::get_abi(_Actions));
-            return h.finalize();
-        }
-    };
-
-    ACTION_ARGS_STRUCT(AdjustOpacityArgs, ADJUST_OPACITY_ARGS);
-
-    ACTION_ARGS_STRUCT(SelectCommandArgs, SELECT_COMMAND_ARGS);
-    ACTION_ARGS_STRUCT(SelectOutputArgs, SELECT_OUTPUT_ARGS);
-
-    ACTION_ARGS_STRUCT(ColorSelectionArgs, COLOR_SELECTION_ARGS);
-
-}
-
-namespace winrt::Microsoft::Terminal::Settings::Model::factory_implementation
-{
-    BASIC_FACTORY(ActionEventArgs);
-    BASIC_FACTORY(SwitchToTabArgs);
-    BASIC_FACTORY(NewTerminalArgs);
-    BASIC_FACTORY(NewTabArgs);
-    BASIC_FACTORY(MoveFocusArgs);
-    BASIC_FACTORY(MovePaneArgs);
-    BASIC_FACTORY(SetTabColorArgs);
-    BASIC_FACTORY(RenameTabArgs);
-    BASIC_FACTORY(SwapPaneArgs);
-    BASIC_FACTORY(SplitPaneArgs);
-    BASIC_FACTORY(SendInputArgs);
-    BASIC_FACTORY(SetFocusModeArgs);
-    BASIC_FACTORY(SetFullScreenArgs);
-    BASIC_FACTORY(SetMaximizedArgs);
-    BASIC_FACTORY(SetColorSchemeArgs);
-    BASIC_FACTORY(RenameWindowArgs);
-    BASIC_FACTORY(ExecuteCommandlineArgs);
-    BASIC_FACTORY(CloseOtherTabsArgs);
-    BASIC_FACTORY(CloseTabsAfterArgs);
-    BASIC_FACTORY(CloseTabArgs);
-    BASIC_FACTORY(MoveTabArgs);
-    BASIC_FACTORY(OpenSettingsArgs);
-    BASIC_FACTORY(FindMatchArgs);
-    BASIC_FACTORY(NewWindowArgs);
-    BASIC_FACTORY(FocusPaneArgs);
-    BASIC_FACTORY(PrevTabArgs);
-    BASIC_FACTORY(NextTabArgs);
-    BASIC_FACTORY(ExportBufferArgs);
-    BASIC_FACTORY(ClearBufferArgs);
-    BASIC_FACTORY(MultipleActionsArgs);
-    BASIC_FACTORY(AdjustOpacityArgs);
-<<<<<<< HEAD
-    BASIC_FACTORY(SuggestionsArgs);
-=======
-    BASIC_FACTORY(SelectCommandArgs);
-    BASIC_FACTORY(SelectOutputArgs);
->>>>>>> 654baa73
-}
+// Copyright (c) Microsoft Corporation.
+// Licensed under the MIT license.
+
+#pragma once
+
+// HEY YOU: When adding ActionArgs types, make sure to add the corresponding
+//          *.g.cpp to ActionArgs.cpp!
+#include "ActionEventArgs.g.h"
+#include "NewTerminalArgs.g.h"
+#include "CopyTextArgs.g.h"
+#include "NewTabArgs.g.h"
+#include "SwitchToTabArgs.g.h"
+#include "ResizePaneArgs.g.h"
+#include "MoveFocusArgs.g.h"
+#include "MovePaneArgs.g.h"
+#include "SwapPaneArgs.g.h"
+#include "AdjustFontSizeArgs.g.h"
+#include "SendInputArgs.g.h"
+#include "SplitPaneArgs.g.h"
+#include "OpenSettingsArgs.g.h"
+#include "SetFocusModeArgs.g.h"
+#include "SetFullScreenArgs.g.h"
+#include "SetMaximizedArgs.g.h"
+#include "SetColorSchemeArgs.g.h"
+#include "SetTabColorArgs.g.h"
+#include "RenameTabArgs.g.h"
+#include "ExecuteCommandlineArgs.g.h"
+#include "CloseOtherTabsArgs.g.h"
+#include "CloseTabsAfterArgs.g.h"
+#include "CloseTabArgs.g.h"
+#include "ScrollUpArgs.g.h"
+#include "ScrollDownArgs.g.h"
+#include "ScrollToMarkArgs.g.h"
+#include "AddMarkArgs.g.h"
+#include "MoveTabArgs.g.h"
+#include "ToggleCommandPaletteArgs.g.h"
+#include "SuggestionsArgs.g.h"
+#include "FindMatchArgs.g.h"
+#include "NewWindowArgs.g.h"
+#include "PrevTabArgs.g.h"
+#include "NextTabArgs.g.h"
+#include "RenameWindowArgs.g.h"
+#include "GlobalSummonArgs.g.h"
+#include "FocusPaneArgs.g.h"
+#include "ExportBufferArgs.g.h"
+#include "ClearBufferArgs.g.h"
+#include "MultipleActionsArgs.g.h"
+#include "AdjustOpacityArgs.g.h"
+#include "SelectCommandArgs.g.h"
+#include "SelectOutputArgs.g.h"
+#include "ColorSelectionArgs.g.h"
+
+#include "JsonUtils.h"
+#include "HashUtils.h"
+#include "TerminalWarnings.h"
+#include "../inc/WindowingBehavior.h"
+
+#include "TerminalSettingsSerializationHelpers.h"
+
+#include "ActionArgsMagic.h"
+
+#define ACTION_ARG(type, name, ...)                                                                    \
+public:                                                                                                \
+    type name() const noexcept { return _##name.has_value() ? _##name.value() : type{ __VA_ARGS__ }; } \
+    void name(const type& value) noexcept { _##name = value; }                                         \
+                                                                                                       \
+private:                                                                                               \
+    std::optional<type> _##name{ std::nullopt };
+
+// Notes on defining ActionArgs and ActionEventArgs:
+// * All properties specific to an action should be defined as an ActionArgs
+//   class that implements IActionArgs
+// * ActionEventArgs holds a single IActionArgs. For events that don't need
+//   additional args, this can be nullptr.
+
+////////////////////////////////////////////////////////////////////////////////
+// BEGIN X-MACRO MADNESS
+////////////////////////////////////////////////////////////////////////////////
+
+// A helper for saying "This class has no other property validation". This will
+// make sense below.
+#define NO_OTHER_VALIDATION() ;
+
+// Below are definitions for the properties for each and every ActionArgs type.
+// Each should maintain the same format:
+//
+// #define MY_FOO_ARGS(X)                    \
+//     X(ParamOneType, One, "one", {validation}, {default args}) \
+//     X(Windows::Foundation::IReference<ParamTwoType>, Two, "two", {validation}, nullptr)
+//     { etc... }
+//
+// If one of your properties needs some additional validation done to it, then
+// fill in {validation} with whatever logic needs to be done. Or, just set to
+// false, if we don't really care if the parameter is required or not.
+
+////////////////////////////////////////////////////////////////////////////////
+#define COPY_TEXT_ARGS(X)                           \
+    X(bool, SingleLine, "singleLine", false, false) \
+    X(Windows::Foundation::IReference<Control::CopyFormat>, CopyFormatting, "copyFormatting", false, nullptr)
+
+////////////////////////////////////////////////////////////////////////////////
+#define MOVE_PANE_ARGS(X)                    \
+    X(uint32_t, TabIndex, "index", false, 0) \
+    X(winrt::hstring, Window, "window", false, L"")
+
+////////////////////////////////////////////////////////////////////////////////
+#define SWITCH_TO_TAB_ARGS(X) \
+    X(uint32_t, TabIndex, "index", false, 0)
+
+////////////////////////////////////////////////////////////////////////////////
+#define RESIZE_PANE_ARGS(X) \
+    X(Model::ResizeDirection, ResizeDirection, "direction", args->ResizeDirection() == ResizeDirection::None, Model::ResizeDirection::None)
+
+////////////////////////////////////////////////////////////////////////////////
+#define MOVE_FOCUS_ARGS(X) \
+    X(Model::FocusDirection, FocusDirection, "direction", args->FocusDirection() == Model::FocusDirection::None, Model::FocusDirection::None)
+
+////////////////////////////////////////////////////////////////////////////////
+#define SWAP_PANE_ARGS(X) \
+    X(Model::FocusDirection, Direction, "direction", args->Direction() == Model::FocusDirection::None, Model::FocusDirection::None)
+
+////////////////////////////////////////////////////////////////////////////////
+#define ADJUST_FONT_SIZE_ARGS(X) \
+    X(float, Delta, "delta", false, 0)
+
+////////////////////////////////////////////////////////////////////////////////
+#define SEND_INPUT_ARGS(X) \
+    X(winrt::hstring, Input, "input", args->Input().empty(), L"")
+
+////////////////////////////////////////////////////////////////////////////////
+#define OPEN_SETTINGS_ARGS(X) \
+    X(SettingsTarget, Target, "target", false, SettingsTarget::SettingsFile)
+
+////////////////////////////////////////////////////////////////////////////////
+#define SET_FOCUS_MODE_ARGS(X) \
+    X(bool, IsFocusMode, "isFocusMode", false, false)
+
+////////////////////////////////////////////////////////////////////////////////
+#define SET_MAXIMIZED_ARGS(X) \
+    X(bool, IsMaximized, "isMaximized", false, false)
+
+////////////////////////////////////////////////////////////////////////////////
+#define SET_FULL_SCREEN_ARGS(X) \
+    X(bool, IsFullScreen, "isFullScreen", false, false)
+
+////////////////////////////////////////////////////////////////////////////////
+#define SET_MAXIMIZED_ARGS(X) \
+    X(bool, IsMaximized, "isMaximized", false, false)
+
+////////////////////////////////////////////////////////////////////////////////
+#define SET_COLOR_SCHEME_ARGS(X) \
+    X(winrt::hstring, SchemeName, "colorScheme", args->SchemeName().empty(), L"")
+
+////////////////////////////////////////////////////////////////////////////////
+#define SET_TAB_COLOR_ARGS(X) \
+    X(Windows::Foundation::IReference<Windows::UI::Color>, TabColor, "color", false, nullptr)
+
+////////////////////////////////////////////////////////////////////////////////
+#define RENAME_TAB_ARGS(X) \
+    X(winrt::hstring, Title, "title", false, L"")
+
+////////////////////////////////////////////////////////////////////////////////
+#define EXECUTE_COMMANDLINE_ARGS(X) \
+    X(winrt::hstring, Commandline, "commandline", args->Commandline().empty(), L"")
+
+////////////////////////////////////////////////////////////////////////////////
+#define CLOSE_OTHER_TABS_ARGS(X) \
+    X(Windows::Foundation::IReference<uint32_t>, Index, "index", false, nullptr)
+
+////////////////////////////////////////////////////////////////////////////////
+#define CLOSE_TABS_AFTER_ARGS(X) \
+    X(Windows::Foundation::IReference<uint32_t>, Index, "index", false, nullptr)
+
+////////////////////////////////////////////////////////////////////////////////
+#define CLOSE_TAB_ARGS(X) \
+    X(Windows::Foundation::IReference<uint32_t>, Index, "index", false, nullptr)
+
+////////////////////////////////////////////////////////////////////////////////
+// Interestingly, the order MATTERS here. Window has to be BEFORE Direction,
+// because otherwise we won't have parsed the Window yet when we validate the
+// Direction.
+#define MOVE_TAB_ARGS(X)                            \
+    X(winrt::hstring, Window, "window", false, L"") \
+    X(MoveTabDirection, Direction, "direction", (args->Direction() == MoveTabDirection::None) && (args->Window().empty()), MoveTabDirection::None)
+
+// Other ideas:
+//  X(uint32_t, TabIndex, "index", false, 0) \ // target? source?
+
+////////////////////////////////////////////////////////////////////////////////
+#define SCROLL_UP_ARGS(X) \
+    X(Windows::Foundation::IReference<uint32_t>, RowsToScroll, "rowsToScroll", false, nullptr)
+
+////////////////////////////////////////////////////////////////////////////////
+#define SCROLL_DOWN_ARGS(X) \
+    X(Windows::Foundation::IReference<uint32_t>, RowsToScroll, "rowsToScroll", false, nullptr)
+
+////////////////////////////////////////////////////////////////////////////////
+#define SCROLL_TO_MARK_ARGS(X) \
+    X(Microsoft::Terminal::Control::ScrollToMarkDirection, Direction, "direction", false, Microsoft::Terminal::Control::ScrollToMarkDirection::Previous)
+
+////////////////////////////////////////////////////////////////////////////////
+#define ADD_MARK_ARGS(X) \
+    X(Windows::Foundation::IReference<Microsoft::Terminal::Core::Color>, Color, "color", false, nullptr)
+
+////////////////////////////////////////////////////////////////////////////////
+#define TOGGLE_COMMAND_PALETTE_ARGS(X) \
+    X(CommandPaletteLaunchMode, LaunchMode, "launchMode", false, CommandPaletteLaunchMode::Action)
+
+////////////////////////////////////////////////////////////////////////////////
+#define SUGGESTIONS_ARGS(X) \
+    X(SuggestionsSource, Source, "source", false, SuggestionsSource::Tasks)
+
+////////////////////////////////////////////////////////////////////////////////
+#define FIND_MATCH_ARGS(X) \
+    X(FindMatchDirection, Direction, "direction", args->Direction() == FindMatchDirection::None, FindMatchDirection::None)
+
+////////////////////////////////////////////////////////////////////////////////
+#define PREV_TAB_ARGS(X) \
+    X(Windows::Foundation::IReference<TabSwitcherMode>, SwitcherMode, "tabSwitcherMode", false, nullptr)
+
+////////////////////////////////////////////////////////////////////////////////
+#define NEXT_TAB_ARGS(X) \
+    X(Windows::Foundation::IReference<TabSwitcherMode>, SwitcherMode, "tabSwitcherMode", false, nullptr)
+
+////////////////////////////////////////////////////////////////////////////////
+#define RENAME_WINDOW_ARGS(X) \
+    X(winrt::hstring, Name, "name", false, L"")
+
+////////////////////////////////////////////////////////////////////////////////
+#define GLOBAL_SUMMON_ARGS(X)                                                               \
+    X(winrt::hstring, Name, "name", false, L"")                                             \
+    X(Model::DesktopBehavior, Desktop, "desktop", false, Model::DesktopBehavior::ToCurrent) \
+    X(Model::MonitorBehavior, Monitor, "monitor", false, Model::MonitorBehavior::ToMouse)   \
+    X(bool, ToggleVisibility, "toggleVisibility", false, true)                              \
+    X(uint32_t, DropdownDuration, "dropdownDuration", false, 0)
+
+////////////////////////////////////////////////////////////////////////////////
+#define FOCUS_PANE_ARGS(X) \
+    X(uint32_t, Id, "id", false, 0u)
+
+////////////////////////////////////////////////////////////////////////////////
+#define EXPORT_BUFFER_ARGS(X) \
+    X(winrt::hstring, Path, "path", false, L"")
+
+////////////////////////////////////////////////////////////////////////////////
+#define CLEAR_BUFFER_ARGS(X) \
+    X(winrt::Microsoft::Terminal::Control::ClearBufferType, Clear, "clear", false, winrt::Microsoft::Terminal::Control::ClearBufferType::All)
+
+////////////////////////////////////////////////////////////////////////////////
+#define ADJUST_OPACITY_ARGS(X)               \
+    X(int32_t, Opacity, "opacity", false, 0) \
+    X(bool, Relative, "relative", false, true)
+
+////////////////////////////////////////////////////////////////////////////////
+#define SELECT_COMMAND_ARGS(X) \
+    X(SelectOutputDirection, Direction, "direction", false, SelectOutputDirection::Previous)
+
+////////////////////////////////////////////////////////////////////////////////
+#define SELECT_OUTPUT_ARGS(X) \
+    X(SelectOutputDirection, Direction, "direction", false, SelectOutputDirection::Previous)
+
+////////////////////////////////////////////////////////////////////////////////
+#define COLOR_SELECTION_ARGS(X)                                                                      \
+    X(winrt::Microsoft::Terminal::Control::SelectionColor, Foreground, "foreground", false, nullptr) \
+    X(winrt::Microsoft::Terminal::Control::SelectionColor, Background, "background", false, nullptr) \
+    X(winrt::Microsoft::Terminal::Core::MatchMode, MatchMode, "matchMode", false, winrt::Microsoft::Terminal::Core::MatchMode::None)
+
+////////////////////////////////////////////////////////////////////////////////
+
+namespace winrt::Microsoft::Terminal::Settings::Model::implementation
+{
+    using namespace ::Microsoft::Terminal::Settings::Model;
+    using FromJsonResult = std::tuple<Model::IActionArgs, std::vector<SettingsLoadWarnings>>;
+
+    struct ActionEventArgs : public ActionEventArgsT<ActionEventArgs>
+    {
+        ActionEventArgs() = default;
+
+        explicit ActionEventArgs(const Model::IActionArgs& args) :
+            _ActionArgs{ args } {};
+        WINRT_PROPERTY(IActionArgs, ActionArgs, nullptr);
+        WINRT_PROPERTY(bool, Handled, false);
+    };
+
+    // Although it may _seem_ like NewTerminalArgs can use ACTION_ARG_BODY, it
+    // actually can't, because it isn't an `IActionArgs`, which breaks some
+    // assumptions made in the macro.
+    struct NewTerminalArgs : public NewTerminalArgsT<NewTerminalArgs>
+    {
+        NewTerminalArgs() = default;
+        NewTerminalArgs(int32_t& profileIndex) :
+            _ProfileIndex{ profileIndex } {};
+        ACTION_ARG(winrt::hstring, Commandline, L"");
+        ACTION_ARG(winrt::hstring, StartingDirectory, L"");
+        ACTION_ARG(winrt::hstring, TabTitle, L"");
+        ACTION_ARG(Windows::Foundation::IReference<Windows::UI::Color>, TabColor, nullptr);
+        ACTION_ARG(Windows::Foundation::IReference<int32_t>, ProfileIndex, nullptr);
+        ACTION_ARG(winrt::hstring, Profile, L"");
+        ACTION_ARG(Windows::Foundation::IReference<bool>, SuppressApplicationTitle, nullptr);
+        ACTION_ARG(winrt::hstring, ColorScheme);
+        ACTION_ARG(Windows::Foundation::IReference<bool>, Elevate, nullptr);
+        ACTION_ARG(winrt::guid, ContentGuid);
+
+        static constexpr std::string_view CommandlineKey{ "commandline" };
+        static constexpr std::string_view StartingDirectoryKey{ "startingDirectory" };
+        static constexpr std::string_view TabTitleKey{ "tabTitle" };
+        static constexpr std::string_view TabColorKey{ "tabColor" };
+        static constexpr std::string_view ProfileIndexKey{ "index" };
+        static constexpr std::string_view ProfileKey{ "profile" };
+        static constexpr std::string_view SuppressApplicationTitleKey{ "suppressApplicationTitle" };
+        static constexpr std::string_view ColorSchemeKey{ "colorScheme" };
+        static constexpr std::string_view ElevateKey{ "elevate" };
+        static constexpr std::string_view ContentKey{ "__content" };
+
+    public:
+        hstring GenerateName() const;
+        hstring ToCommandline() const;
+
+        bool Equals(const Model::NewTerminalArgs& other)
+        {
+            auto otherAsUs = other.try_as<NewTerminalArgs>();
+            if (otherAsUs)
+            {
+                return otherAsUs->_Commandline == _Commandline &&
+                       otherAsUs->_StartingDirectory == _StartingDirectory &&
+                       otherAsUs->_TabTitle == _TabTitle &&
+                       otherAsUs->_TabColor == _TabColor &&
+                       otherAsUs->_ProfileIndex == _ProfileIndex &&
+                       otherAsUs->_Profile == _Profile &&
+                       otherAsUs->_SuppressApplicationTitle == _SuppressApplicationTitle &&
+                       otherAsUs->_ColorScheme == _ColorScheme &&
+                       otherAsUs->_Elevate == _Elevate &&
+                       otherAsUs->_ContentGuid == _ContentGuid;
+            }
+            return false;
+        };
+        static Model::NewTerminalArgs FromJson(const Json::Value& json)
+        {
+            // LOAD BEARING: Not using make_self here _will_ break you in the future!
+            auto args = winrt::make_self<NewTerminalArgs>();
+            JsonUtils::GetValueForKey(json, CommandlineKey, args->_Commandline);
+            JsonUtils::GetValueForKey(json, StartingDirectoryKey, args->_StartingDirectory);
+            JsonUtils::GetValueForKey(json, TabTitleKey, args->_TabTitle);
+            JsonUtils::GetValueForKey(json, ProfileIndexKey, args->_ProfileIndex);
+            JsonUtils::GetValueForKey(json, ProfileKey, args->_Profile);
+            JsonUtils::GetValueForKey(json, TabColorKey, args->_TabColor);
+            JsonUtils::GetValueForKey(json, SuppressApplicationTitleKey, args->_SuppressApplicationTitle);
+            JsonUtils::GetValueForKey(json, ColorSchemeKey, args->_ColorScheme);
+            JsonUtils::GetValueForKey(json, ElevateKey, args->_Elevate);
+            JsonUtils::GetValueForKey(json, ContentKey, args->_ContentGuid);
+            return *args;
+        }
+        static Json::Value ToJson(const Model::NewTerminalArgs& val)
+        {
+            if (!val)
+            {
+                return {};
+            }
+            Json::Value json{ Json::ValueType::objectValue };
+            const auto args{ get_self<NewTerminalArgs>(val) };
+            JsonUtils::SetValueForKey(json, CommandlineKey, args->_Commandline);
+            JsonUtils::SetValueForKey(json, StartingDirectoryKey, args->_StartingDirectory);
+            JsonUtils::SetValueForKey(json, TabTitleKey, args->_TabTitle);
+            JsonUtils::SetValueForKey(json, ProfileIndexKey, args->_ProfileIndex);
+            JsonUtils::SetValueForKey(json, ProfileKey, args->_Profile);
+            JsonUtils::SetValueForKey(json, TabColorKey, args->_TabColor);
+            JsonUtils::SetValueForKey(json, SuppressApplicationTitleKey, args->_SuppressApplicationTitle);
+            JsonUtils::SetValueForKey(json, ColorSchemeKey, args->_ColorScheme);
+            JsonUtils::SetValueForKey(json, ElevateKey, args->_Elevate);
+            JsonUtils::SetValueForKey(json, ContentKey, args->_ContentGuid);
+            return json;
+        }
+        Model::NewTerminalArgs Copy() const
+        {
+            auto copy{ winrt::make_self<NewTerminalArgs>() };
+            copy->_Commandline = _Commandline;
+            copy->_StartingDirectory = _StartingDirectory;
+            copy->_TabTitle = _TabTitle;
+            copy->_TabColor = _TabColor;
+            copy->_ProfileIndex = _ProfileIndex;
+            copy->_Profile = _Profile;
+            copy->_SuppressApplicationTitle = _SuppressApplicationTitle;
+            copy->_ColorScheme = _ColorScheme;
+            copy->_Elevate = _Elevate;
+            copy->_ContentGuid = _ContentGuid;
+            return *copy;
+        }
+        size_t Hash() const
+        {
+            til::hasher h;
+            Hash(h);
+            return h.finalize();
+        }
+        void Hash(til::hasher& h) const
+        {
+            h.write(Commandline());
+            h.write(StartingDirectory());
+            h.write(TabTitle());
+            h.write(TabColor());
+            h.write(ProfileIndex());
+            h.write(Profile());
+            h.write(SuppressApplicationTitle());
+            h.write(ColorScheme());
+            h.write(Elevate());
+            h.write(ContentGuid());
+        }
+    };
+}
+
+template<>
+struct til::hash_trait<winrt::Microsoft::Terminal::Settings::Model::NewTerminalArgs>
+{
+    using M = winrt::Microsoft::Terminal::Settings::Model::NewTerminalArgs;
+    using I = winrt::Microsoft::Terminal::Settings::Model::implementation::NewTerminalArgs;
+
+    void operator()(hasher& h, const M& value) const noexcept
+    {
+        if (value)
+        {
+            winrt::get_self<I>(value)->Hash(h);
+        }
+    }
+};
+template<>
+struct til::hash_trait<winrt::Microsoft::Terminal::Control::SelectionColor>
+{
+    using M = winrt::Microsoft::Terminal::Control::SelectionColor;
+
+    void operator()(hasher& h, const M& value) const noexcept
+    {
+        if (value)
+        {
+            h.write(value.Color());
+            h.write(value.IsIndex16());
+        }
+    }
+};
+
+namespace winrt::Microsoft::Terminal::Settings::Model::implementation
+{
+    // New Tabs, Panes, and Windows all use NewTerminalArgs, which is more
+    // complicated and doesn't play nice with the macro. So those we'll still
+    // have to define manually.
+
+    struct NewTabArgs : public NewTabArgsT<NewTabArgs>
+    {
+        NewTabArgs() = default;
+        NewTabArgs(const Model::NewTerminalArgs& terminalArgs) :
+            _TerminalArgs{ terminalArgs } {};
+        WINRT_PROPERTY(Model::NewTerminalArgs, TerminalArgs, nullptr);
+
+    public:
+        hstring GenerateName() const;
+
+        bool Equals(const IActionArgs& other)
+        {
+            auto otherAsUs = other.try_as<NewTabArgs>();
+            if (otherAsUs)
+            {
+                return otherAsUs->_TerminalArgs.Equals(_TerminalArgs);
+            }
+            return false;
+        };
+        static FromJsonResult FromJson(const Json::Value& json)
+        {
+            // LOAD BEARING: Not using make_self here _will_ break you in the future!
+            auto args = winrt::make_self<NewTabArgs>();
+            args->_TerminalArgs = NewTerminalArgs::FromJson(json);
+            return { *args, {} };
+        }
+        static Json::Value ToJson(const IActionArgs& val)
+        {
+            if (!val)
+            {
+                return {};
+            }
+            const auto args{ get_self<NewTabArgs>(val) };
+            return NewTerminalArgs::ToJson(args->_TerminalArgs);
+        }
+        IActionArgs Copy() const
+        {
+            auto copy{ winrt::make_self<NewTabArgs>() };
+            copy->_TerminalArgs = _TerminalArgs.Copy();
+            return *copy;
+        }
+        size_t Hash() const
+        {
+            til::hasher h;
+            h.write(TerminalArgs());
+            return h.finalize();
+        }
+    };
+
+    struct SplitPaneArgs : public SplitPaneArgsT<SplitPaneArgs>
+    {
+        SplitPaneArgs() = default;
+        SplitPaneArgs(SplitType splitMode, SplitDirection direction, double size, const Model::NewTerminalArgs& terminalArgs) :
+            _SplitMode{ splitMode },
+            _SplitDirection{ direction },
+            _SplitSize{ size },
+            _TerminalArgs{ terminalArgs } {};
+        SplitPaneArgs(SplitDirection direction, double size, const Model::NewTerminalArgs& terminalArgs) :
+            _SplitDirection{ direction },
+            _SplitSize{ size },
+            _TerminalArgs{ terminalArgs } {};
+        SplitPaneArgs(SplitDirection direction, const Model::NewTerminalArgs& terminalArgs) :
+            _SplitDirection{ direction },
+            _TerminalArgs{ terminalArgs } {};
+        SplitPaneArgs(SplitType splitMode) :
+            _SplitMode{ splitMode } {};
+        ACTION_ARG(Model::SplitDirection, SplitDirection, SplitDirection::Automatic);
+        WINRT_PROPERTY(Model::NewTerminalArgs, TerminalArgs, nullptr);
+        ACTION_ARG(SplitType, SplitMode, SplitType::Manual);
+        ACTION_ARG(double, SplitSize, .5);
+
+        static constexpr std::string_view SplitKey{ "split" };
+        static constexpr std::string_view SplitModeKey{ "splitMode" };
+        static constexpr std::string_view SplitSizeKey{ "size" };
+
+    public:
+        hstring GenerateName() const;
+
+        bool Equals(const IActionArgs& other)
+        {
+            auto otherAsUs = other.try_as<SplitPaneArgs>();
+            if (otherAsUs)
+            {
+                return otherAsUs->_SplitDirection == _SplitDirection &&
+                       (otherAsUs->_TerminalArgs ? otherAsUs->_TerminalArgs.Equals(_TerminalArgs) :
+                                                   otherAsUs->_TerminalArgs == _TerminalArgs) &&
+                       otherAsUs->_SplitSize == _SplitSize &&
+                       otherAsUs->_SplitMode == _SplitMode;
+            }
+            return false;
+        };
+        static FromJsonResult FromJson(const Json::Value& json)
+        {
+            // LOAD BEARING: Not using make_self here _will_ break you in the future!
+            auto args = winrt::make_self<SplitPaneArgs>();
+            args->_TerminalArgs = NewTerminalArgs::FromJson(json);
+            JsonUtils::GetValueForKey(json, SplitKey, args->_SplitDirection);
+            JsonUtils::GetValueForKey(json, SplitModeKey, args->_SplitMode);
+            JsonUtils::GetValueForKey(json, SplitSizeKey, args->_SplitSize);
+            if (args->SplitSize() >= 1 || args->SplitSize() <= 0)
+            {
+                return { nullptr, { SettingsLoadWarnings::InvalidSplitSize } };
+            }
+            return { *args, {} };
+        }
+        static Json::Value ToJson(const IActionArgs& val)
+        {
+            if (!val)
+            {
+                return {};
+            }
+            const auto args{ get_self<SplitPaneArgs>(val) };
+            auto json{ NewTerminalArgs::ToJson(args->_TerminalArgs) };
+            JsonUtils::SetValueForKey(json, SplitKey, args->_SplitDirection);
+            JsonUtils::SetValueForKey(json, SplitModeKey, args->_SplitMode);
+            JsonUtils::SetValueForKey(json, SplitSizeKey, args->_SplitSize);
+            return json;
+        }
+        IActionArgs Copy() const
+        {
+            auto copy{ winrt::make_self<SplitPaneArgs>() };
+            copy->_SplitDirection = _SplitDirection;
+            copy->_TerminalArgs = _TerminalArgs.Copy();
+            copy->_SplitMode = _SplitMode;
+            copy->_SplitSize = _SplitSize;
+            return *copy;
+        }
+        size_t Hash() const
+        {
+            til::hasher h;
+            h.write(SplitDirection());
+            h.write(TerminalArgs());
+            h.write(SplitMode());
+            h.write(SplitSize());
+            return h.finalize();
+        }
+    };
+
+    struct NewWindowArgs : public NewWindowArgsT<NewWindowArgs>
+    {
+        NewWindowArgs() = default;
+        NewWindowArgs(const Model::NewTerminalArgs& terminalArgs) :
+            _TerminalArgs{ terminalArgs } {};
+        WINRT_PROPERTY(Model::NewTerminalArgs, TerminalArgs, nullptr);
+
+    public:
+        hstring GenerateName() const;
+
+        bool Equals(const IActionArgs& other)
+        {
+            auto otherAsUs = other.try_as<NewWindowArgs>();
+            if (otherAsUs)
+            {
+                return otherAsUs->_TerminalArgs.Equals(_TerminalArgs);
+            }
+            return false;
+        };
+        static FromJsonResult FromJson(const Json::Value& json)
+        {
+            // LOAD BEARING: Not using make_self here _will_ break you in the future!
+            auto args = winrt::make_self<NewWindowArgs>();
+            args->_TerminalArgs = NewTerminalArgs::FromJson(json);
+            return { *args, {} };
+        }
+        static Json::Value ToJson(const IActionArgs& val)
+        {
+            if (!val)
+            {
+                return {};
+            }
+            const auto args{ get_self<NewWindowArgs>(val) };
+            return NewTerminalArgs::ToJson(args->_TerminalArgs);
+        }
+        IActionArgs Copy() const
+        {
+            auto copy{ winrt::make_self<NewWindowArgs>() };
+            copy->_TerminalArgs = _TerminalArgs.Copy();
+            return *copy;
+        }
+        size_t Hash() const
+        {
+            til::hasher h;
+            h.write(TerminalArgs());
+            return h.finalize();
+        }
+    };
+
+    ACTION_ARGS_STRUCT(CopyTextArgs, COPY_TEXT_ARGS);
+
+    ACTION_ARGS_STRUCT(MovePaneArgs, MOVE_PANE_ARGS);
+
+    ACTION_ARGS_STRUCT(SwitchToTabArgs, SWITCH_TO_TAB_ARGS);
+
+    ACTION_ARGS_STRUCT(ResizePaneArgs, RESIZE_PANE_ARGS);
+
+    ACTION_ARGS_STRUCT(MoveFocusArgs, MOVE_FOCUS_ARGS);
+
+    ACTION_ARGS_STRUCT(SwapPaneArgs, SWAP_PANE_ARGS);
+
+    ACTION_ARGS_STRUCT(AdjustFontSizeArgs, ADJUST_FONT_SIZE_ARGS);
+
+    ACTION_ARGS_STRUCT(SendInputArgs, SEND_INPUT_ARGS);
+
+    ACTION_ARGS_STRUCT(OpenSettingsArgs, OPEN_SETTINGS_ARGS);
+
+    ACTION_ARGS_STRUCT(SetFocusModeArgs, SET_FOCUS_MODE_ARGS);
+
+    ACTION_ARGS_STRUCT(SetFullScreenArgs, SET_FULL_SCREEN_ARGS);
+
+    ACTION_ARGS_STRUCT(SetMaximizedArgs, SET_MAXIMIZED_ARGS);
+
+    ACTION_ARGS_STRUCT(SetColorSchemeArgs, SET_COLOR_SCHEME_ARGS);
+
+    ACTION_ARGS_STRUCT(SetTabColorArgs, SET_TAB_COLOR_ARGS);
+
+    ACTION_ARGS_STRUCT(RenameTabArgs, RENAME_TAB_ARGS);
+
+    ACTION_ARGS_STRUCT(ExecuteCommandlineArgs, EXECUTE_COMMANDLINE_ARGS);
+
+    ACTION_ARGS_STRUCT(CloseOtherTabsArgs, CLOSE_OTHER_TABS_ARGS);
+
+    ACTION_ARGS_STRUCT(CloseTabsAfterArgs, CLOSE_TABS_AFTER_ARGS);
+
+    ACTION_ARGS_STRUCT(CloseTabArgs, CLOSE_TAB_ARGS);
+
+    ACTION_ARGS_STRUCT(MoveTabArgs, MOVE_TAB_ARGS);
+
+    ACTION_ARGS_STRUCT(ScrollUpArgs, SCROLL_UP_ARGS);
+
+    ACTION_ARGS_STRUCT(ScrollDownArgs, SCROLL_DOWN_ARGS);
+
+    ACTION_ARGS_STRUCT(ScrollToMarkArgs, SCROLL_TO_MARK_ARGS);
+
+    ACTION_ARGS_STRUCT(AddMarkArgs, ADD_MARK_ARGS);
+
+    ACTION_ARGS_STRUCT(ToggleCommandPaletteArgs, TOGGLE_COMMAND_PALETTE_ARGS);
+
+    ACTION_ARGS_STRUCT(SuggestionsArgs, SUGGESTIONS_ARGS);
+
+    ACTION_ARGS_STRUCT(FindMatchArgs, FIND_MATCH_ARGS);
+
+    ACTION_ARGS_STRUCT(PrevTabArgs, PREV_TAB_ARGS);
+
+    ACTION_ARGS_STRUCT(NextTabArgs, NEXT_TAB_ARGS);
+
+    ACTION_ARGS_STRUCT(RenameWindowArgs, RENAME_WINDOW_ARGS);
+
+    struct GlobalSummonArgs : public GlobalSummonArgsT<GlobalSummonArgs>
+    {
+        ACTION_ARG_BODY(GlobalSummonArgs, GLOBAL_SUMMON_ARGS)
+    public:
+        // SPECIAL! This deserializer creates a GlobalSummonArgs with the
+        // default values for quakeMode
+        static FromJsonResult QuakeModeFromJson(const Json::Value& /*json*/)
+        {
+            // LOAD BEARING: Not using make_self here _will_ break you in the future!
+            auto args = winrt::make_self<GlobalSummonArgs>();
+            // We want to summon the window with the name "_quake" specifically.
+            args->_Name = QuakeWindowName;
+            // We want the window to dropdown, with a 200ms duration.
+            args->_DropdownDuration = 200;
+            return { *args, {} };
+        }
+    };
+
+    ACTION_ARGS_STRUCT(FocusPaneArgs, FOCUS_PANE_ARGS);
+
+    ACTION_ARGS_STRUCT(ExportBufferArgs, EXPORT_BUFFER_ARGS);
+
+    ACTION_ARGS_STRUCT(ClearBufferArgs, CLEAR_BUFFER_ARGS);
+
+    struct MultipleActionsArgs : public MultipleActionsArgsT<MultipleActionsArgs>
+    {
+        MultipleActionsArgs() = default;
+        WINRT_PROPERTY(Windows::Foundation::Collections::IVector<ActionAndArgs>, Actions);
+        static constexpr std::string_view ActionsKey{ "actions" };
+
+    public:
+        hstring GenerateName() const;
+
+        bool Equals(const IActionArgs& other)
+        {
+            auto otherAsUs = other.try_as<MultipleActionsArgs>();
+            if (otherAsUs)
+            {
+                return otherAsUs->_Actions == _Actions;
+            }
+            return false;
+        };
+        static FromJsonResult FromJson(const Json::Value& json)
+        {
+            // LOAD BEARING: Not using make_self here _will_ break you in the future!
+            auto args = winrt::make_self<MultipleActionsArgs>();
+            JsonUtils::GetValueForKey(json, ActionsKey, args->_Actions);
+            return { *args, {} };
+        }
+        static Json::Value ToJson(const IActionArgs& val)
+        {
+            if (!val)
+            {
+                return {};
+            }
+            Json::Value json{ Json::ValueType::objectValue };
+
+            const auto args{ get_self<MultipleActionsArgs>(val) };
+            JsonUtils::SetValueForKey(json, ActionsKey, args->_Actions);
+            return json;
+        }
+        IActionArgs Copy() const
+        {
+            auto copy{ winrt::make_self<MultipleActionsArgs>() };
+            copy->_Actions = _Actions;
+            return *copy;
+        }
+        size_t Hash() const
+        {
+            til::hasher h;
+            h.write(winrt::get_abi(_Actions));
+            return h.finalize();
+        }
+    };
+
+    ACTION_ARGS_STRUCT(AdjustOpacityArgs, ADJUST_OPACITY_ARGS);
+
+    ACTION_ARGS_STRUCT(SelectCommandArgs, SELECT_COMMAND_ARGS);
+    ACTION_ARGS_STRUCT(SelectOutputArgs, SELECT_OUTPUT_ARGS);
+
+    ACTION_ARGS_STRUCT(ColorSelectionArgs, COLOR_SELECTION_ARGS);
+
+}
+
+namespace winrt::Microsoft::Terminal::Settings::Model::factory_implementation
+{
+    BASIC_FACTORY(ActionEventArgs);
+    BASIC_FACTORY(SwitchToTabArgs);
+    BASIC_FACTORY(NewTerminalArgs);
+    BASIC_FACTORY(NewTabArgs);
+    BASIC_FACTORY(MoveFocusArgs);
+    BASIC_FACTORY(MovePaneArgs);
+    BASIC_FACTORY(SetTabColorArgs);
+    BASIC_FACTORY(RenameTabArgs);
+    BASIC_FACTORY(SwapPaneArgs);
+    BASIC_FACTORY(SplitPaneArgs);
+    BASIC_FACTORY(SendInputArgs);
+    BASIC_FACTORY(SetFocusModeArgs);
+    BASIC_FACTORY(SetFullScreenArgs);
+    BASIC_FACTORY(SetMaximizedArgs);
+    BASIC_FACTORY(SetColorSchemeArgs);
+    BASIC_FACTORY(RenameWindowArgs);
+    BASIC_FACTORY(ExecuteCommandlineArgs);
+    BASIC_FACTORY(CloseOtherTabsArgs);
+    BASIC_FACTORY(CloseTabsAfterArgs);
+    BASIC_FACTORY(CloseTabArgs);
+    BASIC_FACTORY(MoveTabArgs);
+    BASIC_FACTORY(OpenSettingsArgs);
+    BASIC_FACTORY(FindMatchArgs);
+    BASIC_FACTORY(NewWindowArgs);
+    BASIC_FACTORY(FocusPaneArgs);
+    BASIC_FACTORY(PrevTabArgs);
+    BASIC_FACTORY(NextTabArgs);
+    BASIC_FACTORY(ExportBufferArgs);
+    BASIC_FACTORY(ClearBufferArgs);
+    BASIC_FACTORY(MultipleActionsArgs);
+    BASIC_FACTORY(AdjustOpacityArgs);
+    BASIC_FACTORY(SuggestionsArgs);
+    BASIC_FACTORY(SelectCommandArgs);
+    BASIC_FACTORY(SelectOutputArgs);
+}