--- conflicted
+++ resolved
@@ -1,152 +1,153 @@
-<?xml version="1.0"?>
-<featureStaging xmlns="http://microsoft.com/TilFeatureStaging-Schema.xsd">
-    <!-- See doc/feature_flags.md for more info.  -->
-    <feature>
-        <name>Feature_ReceiveIncomingHandoff</name>
-        <description>OpenConsole should be able to receive incoming connections</description>
-        <stage>AlwaysEnabled</stage>
-        <alwaysDisabledBrandingTokens>
-            <brandingToken>WindowsInbox</brandingToken>
-        </alwaysDisabledBrandingTokens>
-    </feature>
-
-    <feature>
-        <name>Feature_EditableUnfocusedAppearance</name>
-        <description>The unfocused appearance section in profiles in the SUI that allows users to create and edit unfocused appearances.</description>
-        <stage>AlwaysEnabled</stage>
-        <alwaysDisabledReleaseTokens/>
-    </feature>
-
-    <feature>
-        <name>Feature_AttemptHandoff</name>
-        <description>conhost should try to hand connections over to OpenConsole</description>
-        <stage>AlwaysDisabled</stage>
-        <alwaysEnabledBrandingTokens>
-            <brandingToken>WindowsInbox</brandingToken>
-        </alwaysEnabledBrandingTokens>
-    </feature>
-
-    <feature>
-        <name>Feature_ConhostDxEngine</name>
-        <description>Controls whether conhost supports the DX engine and the UseDx registry key</description>
-        <stage>AlwaysEnabled</stage>
-        <alwaysDisabledBrandingTokens>
-            <brandingToken>WindowsInbox</brandingToken>
-        </alwaysDisabledBrandingTokens>
-    </feature>
-    <feature>
-        <name>Feature_DxEngineShaderSupport</name>
-        <description>Controls whether the DX engine is built with shader support.</description>
-        <stage>AlwaysEnabled</stage>
-        <alwaysDisabledBrandingTokens>
-            <brandingToken>WindowsInbox</brandingToken>
-        </alwaysDisabledBrandingTokens>
-    </feature>
-
-    <feature>
-        <name>Feature_UseNumpadEventsForClipboardInput</name>
-        <description>Controls whether the clipboard converter (and ConPTY InputStateMachine) uses Numpad events instead of UChar</description>
-        <stage>AlwaysDisabled</stage>
-        <alwaysEnabledBrandingTokens>
-            <!--
-                To reduce the risk of compatibility issues inside Windows, we're going to continue using the old
-                version of GetQuickCharWidth to determine whether a character should be synthesized into numpad
-                events.
-            -->
-            <brandingToken>WindowsInbox</brandingToken>
-        </alwaysEnabledBrandingTokens>
-    </feature>
-
-    <feature>
-        <name>Feature_AtlasEngine</name>
-        <description>If enabled, AtlasEngine and the experimental.useAtlasEngine setting are compiled into the project</description>
-        <stage>AlwaysEnabled</stage>
-        <alwaysDisabledBrandingTokens>
-            <brandingToken>Release</brandingToken>
-            <brandingToken>WindowsInbox</brandingToken>
-        </alwaysDisabledBrandingTokens>
-    </feature>
-
-    <feature>
-        <name>Feature_NearbyFontLoading</name>
-        <description>Controls whether fonts in the same directory as the binary are used during rendering. Disabled for conhost so that it doesn't iterate the entire system32 directory.</description>
-        <stage>AlwaysEnabled</stage>
-        <alwaysDisabledBrandingTokens>
-            <brandingToken>WindowsInbox</brandingToken>
-        </alwaysDisabledBrandingTokens>
-    </feature>
-
-    <feature>
-        <name>Feature_AdjustIndistinguishableText</name>
-        <description>If enabled, the foreground color will, when necessary, be automatically adjusted to make it more visible.</description>
-        <stage>AlwaysDisabled</stage>
-        <alwaysEnabledBrandingTokens>
-            <brandingToken>Dev</brandingToken>
-        </alwaysEnabledBrandingTokens>
-    </feature>
-    
-    <feature>
-        <name>Feature_VtPassthroughMode</name>
-        <description>Enables passthrough option per profile in Terminal and ConPTY ability to use passthrough API dispatch engine</description>
-        <stage>AlwaysDisabled</stage>
-        <!-- Did it this way instead of "release tokens" to ensure it won't go into Windows Inbox either... -->
-        <alwaysEnabledBrandingTokens>
-            <brandingToken>Dev</brandingToken>
-            <brandingToken>Preview</brandingToken>
-        </alwaysEnabledBrandingTokens>
-    </feature>
-
-    <feature>
-        <name>Feature_VtPassthroughModeSettingInUI</name>
-        <description>Enables the setting gated by Feature_VtPassthroughMode to appear in the UI</description>
-        <stage>AlwaysDisabled</stage>
-        <alwaysEnabledBrandingTokens>
-            <brandingToken>Dev</brandingToken>
-	    <!-- Unlike Feature_VtPassthroughMode, this is not enabled in Preview -->
-        </alwaysEnabledBrandingTokens>
-    </feature>
-
-    <feature>
-        <name>Feature_IsolatedMonarchMode</name>
-        <description>Enables a test flag for MSFT:38540483. When enabled, if we ever create a null Monarch, we'll stealthily try to fall back to an in-proc monarch instance.</description>
-        <stage>AlwaysEnabled</stage>
-        <!-- Did it this way instead of "release tokens" to ensure it will go into Windows Inbox -->
-        <alwaysDisabledBrandingTokens>
-            <brandingToken>Dev</brandingToken>
-            <brandingToken>Preview</brandingToken>
-        </alwaysDisabledBrandingTokens>
-    </feature>
-
-    <feature>
-<<<<<<< HEAD
-        <name>Feature_ContentProcess</name>
-        <description>Enables the --content flag, for allowing TermControls to be created as OOP content for the window.</description>
-        <stage>AlwaysDisabled</stage>
-        <!-- This is VERY MUCH a WIP, so we're using velocity to start checking in code to dev branches without shipping it. -->
-        <alwaysEnabledBrandingTokens>
-            <brandingToken>Dev</brandingToken>
-=======
-        <name>Feature_DECPSViaMidiPlayer</name>
-        <description>Enables playing sound via DECPS using the MIDI player.</description>
-        <stage>AlwaysDisabled</stage>
-        <!-- We're disabling this for WindowsInbox and Stable because it requires an additional
-             package dependency or library dependency. -->
-        <alwaysEnabledBrandingTokens>
-            <brandingToken>Dev</brandingToken>
-            <brandingToken>Preview</brandingToken>
-        </alwaysEnabledBrandingTokens>
-    </feature>
-
-    <feature>
-        <name>Feature_ScrollbarMarks</name>
-        <description>Enables the experimental scrollbar marks feature.</description>
-        <stage>AlwaysDisabled</stage>
-        <!-- Did it this way instead of "release tokens" to ensure it won't go into Windows Inbox either... -->
-        <alwaysEnabledBrandingTokens>
-            <brandingToken>Dev</brandingToken>
-            <brandingToken>Preview</brandingToken>
->>>>>>> 6436e712
-        </alwaysEnabledBrandingTokens>
-    </feature>
-
-</featureStaging>
+<?xml version="1.0"?>
+<featureStaging xmlns="http://microsoft.com/TilFeatureStaging-Schema.xsd">
+    <!-- See doc/feature_flags.md for more info.  -->
+    <feature>
+        <name>Feature_ReceiveIncomingHandoff</name>
+        <description>OpenConsole should be able to receive incoming connections</description>
+        <stage>AlwaysEnabled</stage>
+        <alwaysDisabledBrandingTokens>
+            <brandingToken>WindowsInbox</brandingToken>
+        </alwaysDisabledBrandingTokens>
+    </feature>
+
+    <feature>
+        <name>Feature_EditableUnfocusedAppearance</name>
+        <description>The unfocused appearance section in profiles in the SUI that allows users to create and edit unfocused appearances.</description>
+        <stage>AlwaysEnabled</stage>
+        <alwaysDisabledReleaseTokens/>
+    </feature>
+
+    <feature>
+        <name>Feature_AttemptHandoff</name>
+        <description>conhost should try to hand connections over to OpenConsole</description>
+        <stage>AlwaysDisabled</stage>
+        <alwaysEnabledBrandingTokens>
+            <brandingToken>WindowsInbox</brandingToken>
+        </alwaysEnabledBrandingTokens>
+    </feature>
+
+    <feature>
+        <name>Feature_ConhostDxEngine</name>
+        <description>Controls whether conhost supports the DX engine and the UseDx registry key</description>
+        <stage>AlwaysEnabled</stage>
+        <alwaysDisabledBrandingTokens>
+            <brandingToken>WindowsInbox</brandingToken>
+        </alwaysDisabledBrandingTokens>
+    </feature>
+    <feature>
+        <name>Feature_DxEngineShaderSupport</name>
+        <description>Controls whether the DX engine is built with shader support.</description>
+        <stage>AlwaysEnabled</stage>
+        <alwaysDisabledBrandingTokens>
+            <brandingToken>WindowsInbox</brandingToken>
+        </alwaysDisabledBrandingTokens>
+    </feature>
+
+    <feature>
+        <name>Feature_UseNumpadEventsForClipboardInput</name>
+        <description>Controls whether the clipboard converter (and ConPTY InputStateMachine) uses Numpad events instead of UChar</description>
+        <stage>AlwaysDisabled</stage>
+        <alwaysEnabledBrandingTokens>
+            <!--
+                To reduce the risk of compatibility issues inside Windows, we're going to continue using the old
+                version of GetQuickCharWidth to determine whether a character should be synthesized into numpad
+                events.
+            -->
+            <brandingToken>WindowsInbox</brandingToken>
+        </alwaysEnabledBrandingTokens>
+    </feature>
+
+    <feature>
+        <name>Feature_AtlasEngine</name>
+        <description>If enabled, AtlasEngine and the experimental.useAtlasEngine setting are compiled into the project</description>
+        <stage>AlwaysEnabled</stage>
+        <alwaysDisabledBrandingTokens>
+            <brandingToken>Release</brandingToken>
+            <brandingToken>WindowsInbox</brandingToken>
+        </alwaysDisabledBrandingTokens>
+    </feature>
+
+    <feature>
+        <name>Feature_NearbyFontLoading</name>
+        <description>Controls whether fonts in the same directory as the binary are used during rendering. Disabled for conhost so that it doesn't iterate the entire system32 directory.</description>
+        <stage>AlwaysEnabled</stage>
+        <alwaysDisabledBrandingTokens>
+            <brandingToken>WindowsInbox</brandingToken>
+        </alwaysDisabledBrandingTokens>
+    </feature>
+
+    <feature>
+        <name>Feature_AdjustIndistinguishableText</name>
+        <description>If enabled, the foreground color will, when necessary, be automatically adjusted to make it more visible.</description>
+        <stage>AlwaysDisabled</stage>
+        <alwaysEnabledBrandingTokens>
+            <brandingToken>Dev</brandingToken>
+        </alwaysEnabledBrandingTokens>
+    </feature>
+    
+    <feature>
+        <name>Feature_VtPassthroughMode</name>
+        <description>Enables passthrough option per profile in Terminal and ConPTY ability to use passthrough API dispatch engine</description>
+        <stage>AlwaysDisabled</stage>
+        <!-- Did it this way instead of "release tokens" to ensure it won't go into Windows Inbox either... -->
+        <alwaysEnabledBrandingTokens>
+            <brandingToken>Dev</brandingToken>
+            <brandingToken>Preview</brandingToken>
+        </alwaysEnabledBrandingTokens>
+    </feature>
+
+    <feature>
+        <name>Feature_VtPassthroughModeSettingInUI</name>
+        <description>Enables the setting gated by Feature_VtPassthroughMode to appear in the UI</description>
+        <stage>AlwaysDisabled</stage>
+        <alwaysEnabledBrandingTokens>
+            <brandingToken>Dev</brandingToken>
+	    <!-- Unlike Feature_VtPassthroughMode, this is not enabled in Preview -->
+        </alwaysEnabledBrandingTokens>
+    </feature>
+
+    <feature>
+        <name>Feature_IsolatedMonarchMode</name>
+        <description>Enables a test flag for MSFT:38540483. When enabled, if we ever create a null Monarch, we'll stealthily try to fall back to an in-proc monarch instance.</description>
+        <stage>AlwaysEnabled</stage>
+        <!-- Did it this way instead of "release tokens" to ensure it will go into Windows Inbox -->
+        <alwaysDisabledBrandingTokens>
+            <brandingToken>Dev</brandingToken>
+            <brandingToken>Preview</brandingToken>
+        </alwaysDisabledBrandingTokens>
+    </feature>
+
+    <feature>
+        <name>Feature_ContentProcess</name>
+        <description>Enables the --content flag, for allowing TermControls to be created as OOP content for the window.</description>
+        <stage>AlwaysDisabled</stage>
+        <!-- This is VERY MUCH a WIP, so we're using velocity to start checking in code to dev branches without shipping it. -->
+        <alwaysEnabledBrandingTokens>
+            <brandingToken>Dev</brandingToken>
+        </alwaysEnabledBrandingTokens>
+    </feature>
+
+    <feature>
+        <name>Feature_DECPSViaMidiPlayer</name>
+        <description>Enables playing sound via DECPS using the MIDI player.</description>
+        <stage>AlwaysDisabled</stage>
+        <!-- We're disabling this for WindowsInbox and Stable because it requires an additional
+             package dependency or library dependency. -->
+        <alwaysEnabledBrandingTokens>
+            <brandingToken>Dev</brandingToken>
+            <brandingToken>Preview</brandingToken>
+        </alwaysEnabledBrandingTokens>
+    </feature>
+
+    <feature>
+        <name>Feature_ScrollbarMarks</name>
+        <description>Enables the experimental scrollbar marks feature.</description>
+        <stage>AlwaysDisabled</stage>
+        <!-- Did it this way instead of "release tokens" to ensure it won't go into Windows Inbox either... -->
+        <alwaysEnabledBrandingTokens>
+            <brandingToken>Dev</brandingToken>
+            <brandingToken>Preview</brandingToken>
+        </alwaysEnabledBrandingTokens>
+    </feature>
+
+</featureStaging>