<?xml version="1.0" encoding="utf-8"?>
<Project ToolsVersion="4.0" xmlns="http://schemas.microsoft.com/developer/msbuild/2003">
  <ItemGroup>
    <Natvis Include="$(SolutionDir)tools\ConsoleTypes.natvis" />
  </ItemGroup>
  <ItemGroup>
    <ClCompile Include="..\precomp.cpp" />
    <ClCompile Include="BaseTests.cpp" />
    <ClCompile Include="BitmapTests.cpp" />
    <ClCompile Include="CoalesceTests.cpp" />
    <ClCompile Include="ColorTests.cpp" />
    <ClCompile Include="EnumSetTests.cpp" />
    <ClCompile Include="HashTests.cpp" />
    <ClCompile Include="MathTests.cpp" />
    <ClCompile Include="mutex.cpp" />
    <ClCompile Include="OperatorTests.cpp" />
    <ClCompile Include="PointTests.cpp" />
    <ClCompile Include="RectangleTests.cpp" />
    <ClCompile Include="ReplaceTests.cpp" />
    <ClCompile Include="RunLengthEncodingTests.cpp" />
    <ClCompile Include="SizeTests.cpp" />
    <ClCompile Include="SmallVectorTests.cpp" />
    <ClCompile Include="SomeTests.cpp" />
    <ClCompile Include="SPSCTests.cpp" />
    <ClCompile Include="StaticMapTests.cpp" />
    <ClCompile Include="string.cpp" />
    <ClCompile Include="throttled_func.cpp" />
    <ClCompile Include="u8u16convertTests.cpp" />
<<<<<<< HEAD
    <ClCompile Include="EnvTests.cpp" />
=======
    <ClCompile Include="UnicodeTests.cpp" />
>>>>>>> 7d0baa79
  </ItemGroup>
  <ItemGroup>
    <ClInclude Include="..\precomp.h" />
    <ClInclude Include="..\..\inc\til\at.h">
      <Filter>inc</Filter>
    </ClInclude>
    <ClInclude Include="..\..\inc\til\atomic.h">
      <Filter>inc</Filter>
    </ClInclude>
    <ClInclude Include="..\..\inc\til\bit.h">
      <Filter>inc</Filter>
    </ClInclude>
    <ClInclude Include="..\..\inc\til\bitmap.h">
      <Filter>inc</Filter>
    </ClInclude>
    <ClInclude Include="..\..\inc\til\coalesce.h">
      <Filter>inc</Filter>
    </ClInclude>
    <ClInclude Include="..\..\inc\til\color.h">
      <Filter>inc</Filter>
    </ClInclude>
    <ClInclude Include="..\..\inc\til\enumset.h">
      <Filter>inc</Filter>
    </ClInclude>
    <ClInclude Include="..\..\inc\til\hash.h">
      <Filter>inc</Filter>
    </ClInclude>
    <ClInclude Include="..\..\inc\til\latch.h">
      <Filter>inc</Filter>
    </ClInclude>
    <ClInclude Include="..\..\inc\til\math.h">
      <Filter>inc</Filter>
    </ClInclude>
    <ClInclude Include="..\..\inc\til\mutex.h">
      <Filter>inc</Filter>
    </ClInclude>
    <ClInclude Include="..\..\inc\til\operators.h">
      <Filter>inc</Filter>
    </ClInclude>
    <ClInclude Include="..\..\inc\til\pmr.h">
      <Filter>inc</Filter>
    </ClInclude>
    <ClInclude Include="..\..\inc\til\point.h">
      <Filter>inc</Filter>
    </ClInclude>
    <ClInclude Include="..\..\inc\til\rand.h">
      <Filter>inc</Filter>
    </ClInclude>
    <ClInclude Include="..\..\inc\til\rect.h">
      <Filter>inc</Filter>
    </ClInclude>
    <ClInclude Include="..\..\inc\til\replace.h">
      <Filter>inc</Filter>
    </ClInclude>
    <ClInclude Include="..\..\inc\til\rle.h">
      <Filter>inc</Filter>
    </ClInclude>
    <ClInclude Include="..\..\inc\til\size.h">
      <Filter>inc</Filter>
    </ClInclude>
    <ClInclude Include="..\..\inc\til\small_vector.h">
      <Filter>inc</Filter>
    </ClInclude>
    <ClInclude Include="..\..\inc\til\some.h">
      <Filter>inc</Filter>
    </ClInclude>
    <ClInclude Include="..\..\inc\til\spsc.h">
      <Filter>inc</Filter>
    </ClInclude>
    <ClInclude Include="..\..\inc\til\static_map.h">
      <Filter>inc</Filter>
    </ClInclude>
    <ClInclude Include="..\..\inc\til\string.h">
      <Filter>inc</Filter>
    </ClInclude>
    <ClInclude Include="..\..\inc\til\throttled_func.h">
      <Filter>inc</Filter>
    </ClInclude>
    <ClInclude Include="..\..\inc\til\ticket_lock.h">
      <Filter>inc</Filter>
    </ClInclude>
    <ClInclude Include="..\..\inc\til\u8u16convert.h">
      <Filter>inc</Filter>
    </ClInclude>
    <ClInclude Include="..\..\inc\til\unicode.h">
      <Filter>inc</Filter>
    </ClInclude>
  </ItemGroup>
  <ItemGroup>
    <Filter Include="inc">
      <UniqueIdentifier>{7cf29ba4-d33d-4c3b-82e3-ab73e5a79685}</UniqueIdentifier>
    </Filter>
  </ItemGroup>
</Project><|MERGE_RESOLUTION|>--- conflicted
+++ resolved
@@ -1,127 +1,124 @@
-<?xml version="1.0" encoding="utf-8"?>
-<Project ToolsVersion="4.0" xmlns="http://schemas.microsoft.com/developer/msbuild/2003">
-  <ItemGroup>
-    <Natvis Include="$(SolutionDir)tools\ConsoleTypes.natvis" />
-  </ItemGroup>
-  <ItemGroup>
-    <ClCompile Include="..\precomp.cpp" />
-    <ClCompile Include="BaseTests.cpp" />
-    <ClCompile Include="BitmapTests.cpp" />
-    <ClCompile Include="CoalesceTests.cpp" />
-    <ClCompile Include="ColorTests.cpp" />
-    <ClCompile Include="EnumSetTests.cpp" />
-    <ClCompile Include="HashTests.cpp" />
-    <ClCompile Include="MathTests.cpp" />
-    <ClCompile Include="mutex.cpp" />
-    <ClCompile Include="OperatorTests.cpp" />
-    <ClCompile Include="PointTests.cpp" />
-    <ClCompile Include="RectangleTests.cpp" />
-    <ClCompile Include="ReplaceTests.cpp" />
-    <ClCompile Include="RunLengthEncodingTests.cpp" />
-    <ClCompile Include="SizeTests.cpp" />
-    <ClCompile Include="SmallVectorTests.cpp" />
-    <ClCompile Include="SomeTests.cpp" />
-    <ClCompile Include="SPSCTests.cpp" />
-    <ClCompile Include="StaticMapTests.cpp" />
-    <ClCompile Include="string.cpp" />
-    <ClCompile Include="throttled_func.cpp" />
-    <ClCompile Include="u8u16convertTests.cpp" />
-<<<<<<< HEAD
-    <ClCompile Include="EnvTests.cpp" />
-=======
-    <ClCompile Include="UnicodeTests.cpp" />
->>>>>>> 7d0baa79
-  </ItemGroup>
-  <ItemGroup>
-    <ClInclude Include="..\precomp.h" />
-    <ClInclude Include="..\..\inc\til\at.h">
-      <Filter>inc</Filter>
-    </ClInclude>
-    <ClInclude Include="..\..\inc\til\atomic.h">
-      <Filter>inc</Filter>
-    </ClInclude>
-    <ClInclude Include="..\..\inc\til\bit.h">
-      <Filter>inc</Filter>
-    </ClInclude>
-    <ClInclude Include="..\..\inc\til\bitmap.h">
-      <Filter>inc</Filter>
-    </ClInclude>
-    <ClInclude Include="..\..\inc\til\coalesce.h">
-      <Filter>inc</Filter>
-    </ClInclude>
-    <ClInclude Include="..\..\inc\til\color.h">
-      <Filter>inc</Filter>
-    </ClInclude>
-    <ClInclude Include="..\..\inc\til\enumset.h">
-      <Filter>inc</Filter>
-    </ClInclude>
-    <ClInclude Include="..\..\inc\til\hash.h">
-      <Filter>inc</Filter>
-    </ClInclude>
-    <ClInclude Include="..\..\inc\til\latch.h">
-      <Filter>inc</Filter>
-    </ClInclude>
-    <ClInclude Include="..\..\inc\til\math.h">
-      <Filter>inc</Filter>
-    </ClInclude>
-    <ClInclude Include="..\..\inc\til\mutex.h">
-      <Filter>inc</Filter>
-    </ClInclude>
-    <ClInclude Include="..\..\inc\til\operators.h">
-      <Filter>inc</Filter>
-    </ClInclude>
-    <ClInclude Include="..\..\inc\til\pmr.h">
-      <Filter>inc</Filter>
-    </ClInclude>
-    <ClInclude Include="..\..\inc\til\point.h">
-      <Filter>inc</Filter>
-    </ClInclude>
-    <ClInclude Include="..\..\inc\til\rand.h">
-      <Filter>inc</Filter>
-    </ClInclude>
-    <ClInclude Include="..\..\inc\til\rect.h">
-      <Filter>inc</Filter>
-    </ClInclude>
-    <ClInclude Include="..\..\inc\til\replace.h">
-      <Filter>inc</Filter>
-    </ClInclude>
-    <ClInclude Include="..\..\inc\til\rle.h">
-      <Filter>inc</Filter>
-    </ClInclude>
-    <ClInclude Include="..\..\inc\til\size.h">
-      <Filter>inc</Filter>
-    </ClInclude>
-    <ClInclude Include="..\..\inc\til\small_vector.h">
-      <Filter>inc</Filter>
-    </ClInclude>
-    <ClInclude Include="..\..\inc\til\some.h">
-      <Filter>inc</Filter>
-    </ClInclude>
-    <ClInclude Include="..\..\inc\til\spsc.h">
-      <Filter>inc</Filter>
-    </ClInclude>
-    <ClInclude Include="..\..\inc\til\static_map.h">
-      <Filter>inc</Filter>
-    </ClInclude>
-    <ClInclude Include="..\..\inc\til\string.h">
-      <Filter>inc</Filter>
-    </ClInclude>
-    <ClInclude Include="..\..\inc\til\throttled_func.h">
-      <Filter>inc</Filter>
-    </ClInclude>
-    <ClInclude Include="..\..\inc\til\ticket_lock.h">
-      <Filter>inc</Filter>
-    </ClInclude>
-    <ClInclude Include="..\..\inc\til\u8u16convert.h">
-      <Filter>inc</Filter>
-    </ClInclude>
-    <ClInclude Include="..\..\inc\til\unicode.h">
-      <Filter>inc</Filter>
-    </ClInclude>
-  </ItemGroup>
-  <ItemGroup>
-    <Filter Include="inc">
-      <UniqueIdentifier>{7cf29ba4-d33d-4c3b-82e3-ab73e5a79685}</UniqueIdentifier>
-    </Filter>
-  </ItemGroup>
-</Project>+<?xml version="1.0" encoding="utf-8"?>
+<Project ToolsVersion="4.0" xmlns="http://schemas.microsoft.com/developer/msbuild/2003">
+  <ItemGroup>
+    <Natvis Include="$(SolutionDir)tools\ConsoleTypes.natvis" />
+  </ItemGroup>
+  <ItemGroup>
+    <ClCompile Include="..\precomp.cpp" />
+    <ClCompile Include="BaseTests.cpp" />
+    <ClCompile Include="BitmapTests.cpp" />
+    <ClCompile Include="CoalesceTests.cpp" />
+    <ClCompile Include="ColorTests.cpp" />
+    <ClCompile Include="EnumSetTests.cpp" />
+    <ClCompile Include="HashTests.cpp" />
+    <ClCompile Include="MathTests.cpp" />
+    <ClCompile Include="mutex.cpp" />
+    <ClCompile Include="OperatorTests.cpp" />
+    <ClCompile Include="PointTests.cpp" />
+    <ClCompile Include="RectangleTests.cpp" />
+    <ClCompile Include="ReplaceTests.cpp" />
+    <ClCompile Include="RunLengthEncodingTests.cpp" />
+    <ClCompile Include="SizeTests.cpp" />
+    <ClCompile Include="SmallVectorTests.cpp" />
+    <ClCompile Include="SomeTests.cpp" />
+    <ClCompile Include="SPSCTests.cpp" />
+    <ClCompile Include="StaticMapTests.cpp" />
+    <ClCompile Include="string.cpp" />
+    <ClCompile Include="throttled_func.cpp" />
+    <ClCompile Include="u8u16convertTests.cpp" />
+    <ClCompile Include="EnvTests.cpp" />
+    <ClCompile Include="UnicodeTests.cpp" />
+  </ItemGroup>
+  <ItemGroup>
+    <ClInclude Include="..\precomp.h" />
+    <ClInclude Include="..\..\inc\til\at.h">
+      <Filter>inc</Filter>
+    </ClInclude>
+    <ClInclude Include="..\..\inc\til\atomic.h">
+      <Filter>inc</Filter>
+    </ClInclude>
+    <ClInclude Include="..\..\inc\til\bit.h">
+      <Filter>inc</Filter>
+    </ClInclude>
+    <ClInclude Include="..\..\inc\til\bitmap.h">
+      <Filter>inc</Filter>
+    </ClInclude>
+    <ClInclude Include="..\..\inc\til\coalesce.h">
+      <Filter>inc</Filter>
+    </ClInclude>
+    <ClInclude Include="..\..\inc\til\color.h">
+      <Filter>inc</Filter>
+    </ClInclude>
+    <ClInclude Include="..\..\inc\til\enumset.h">
+      <Filter>inc</Filter>
+    </ClInclude>
+    <ClInclude Include="..\..\inc\til\hash.h">
+      <Filter>inc</Filter>
+    </ClInclude>
+    <ClInclude Include="..\..\inc\til\latch.h">
+      <Filter>inc</Filter>
+    </ClInclude>
+    <ClInclude Include="..\..\inc\til\math.h">
+      <Filter>inc</Filter>
+    </ClInclude>
+    <ClInclude Include="..\..\inc\til\mutex.h">
+      <Filter>inc</Filter>
+    </ClInclude>
+    <ClInclude Include="..\..\inc\til\operators.h">
+      <Filter>inc</Filter>
+    </ClInclude>
+    <ClInclude Include="..\..\inc\til\pmr.h">
+      <Filter>inc</Filter>
+    </ClInclude>
+    <ClInclude Include="..\..\inc\til\point.h">
+      <Filter>inc</Filter>
+    </ClInclude>
+    <ClInclude Include="..\..\inc\til\rand.h">
+      <Filter>inc</Filter>
+    </ClInclude>
+    <ClInclude Include="..\..\inc\til\rect.h">
+      <Filter>inc</Filter>
+    </ClInclude>
+    <ClInclude Include="..\..\inc\til\replace.h">
+      <Filter>inc</Filter>
+    </ClInclude>
+    <ClInclude Include="..\..\inc\til\rle.h">
+      <Filter>inc</Filter>
+    </ClInclude>
+    <ClInclude Include="..\..\inc\til\size.h">
+      <Filter>inc</Filter>
+    </ClInclude>
+    <ClInclude Include="..\..\inc\til\small_vector.h">
+      <Filter>inc</Filter>
+    </ClInclude>
+    <ClInclude Include="..\..\inc\til\some.h">
+      <Filter>inc</Filter>
+    </ClInclude>
+    <ClInclude Include="..\..\inc\til\spsc.h">
+      <Filter>inc</Filter>
+    </ClInclude>
+    <ClInclude Include="..\..\inc\til\static_map.h">
+      <Filter>inc</Filter>
+    </ClInclude>
+    <ClInclude Include="..\..\inc\til\string.h">
+      <Filter>inc</Filter>
+    </ClInclude>
+    <ClInclude Include="..\..\inc\til\throttled_func.h">
+      <Filter>inc</Filter>
+    </ClInclude>
+    <ClInclude Include="..\..\inc\til\ticket_lock.h">
+      <Filter>inc</Filter>
+    </ClInclude>
+    <ClInclude Include="..\..\inc\til\u8u16convert.h">
+      <Filter>inc</Filter>
+    </ClInclude>
+    <ClInclude Include="..\..\inc\til\unicode.h">
+      <Filter>inc</Filter>
+    </ClInclude>
+  </ItemGroup>
+  <ItemGroup>
+    <Filter Include="inc">
+      <UniqueIdentifier>{7cf29ba4-d33d-4c3b-82e3-ab73e5a79685}</UniqueIdentifier>
+    </Filter>
+  </ItemGroup>
+</Project>